--- conflicted
+++ resolved
@@ -63,24 +63,15 @@
 	*
 	*/
 	public static function createuser($username,$password){
-<<<<<<< HEAD
+		global $CONFIG_DBTABLEPREFIX;
 		if(OC_USER::getuserid($username,true)!=0){
-=======
-		global $CONFIG_DBTABLEPREFIX;
-
-		if(OC_USER::getuserid($username)!=0){
->>>>>>> 76672fe0
 			return false;
 		}else{
 			$usernameclean=strtolower($username);
 			$password=sha1($password);
 			$username=OC_DB::escape($username);
 			$usernameclean=OC_DB::escape($usernameclean);
-<<<<<<< HEAD
-			$query="INSERT INTO  `users` (`user_name` ,`user_name_clean` ,`user_password`) VALUES ('$username',  '$usernameclean',  '$password')";
-=======
-			$query = "INSERT INTO  `{$CONFIG_DBTABLEPREFIX}users` (`user_id` ,`user_name` ,`user_name_clean` ,`user_password`) VALUES (NULL ,  '$username',  '$usernameclean',  '$password')";
->>>>>>> 76672fe0
+			$query="INSERT INTO  `{$CONFIG_DBTABLEPREFIX}users` (`user_name` ,`user_name_clean` ,`user_password`) VALUES ('$username',  '$usernameclean',  '$password')";
 			$result=OC_DB::query($query);
 			return ($result)?true:false;
 		}
@@ -136,17 +127,10 @@
 	*
 	*/
 	public static function creategroup($groupname){
-<<<<<<< HEAD
+		global $CONFIG_DBTABLEPREFIX;
 		if(OC_USER::getgroupid($groupname,true)==0){
 			$groupname=OC_DB::escape($groupname);
-			$query="INSERT INTO  `groups` (`group_name`) VALUES ('$groupname')";
-=======
-		global $CONFIG_DBTABLEPREFIX;
-
-		if(OC_USER::getgroupid($groupname)==0){
-			$groupname=OC_DB::escape($groupname);
-			$query="INSERT INTO `{$CONFIG_DBTABLEPREFIX}groups` (`group_id` ,`group_name`) VALUES (NULL , '$groupname')";
->>>>>>> 76672fe0
+			$query="INSERT INTO  `{$CONFIG_DBTABLEPREFIX}groups` (`group_name`) VALUES ('$groupname')";
 			$result=OC_DB::query($query);
 			return ($result)?true:false;
 		}else{
@@ -158,13 +142,8 @@
 	* get the id of a user
 	*
 	*/
-<<<<<<< HEAD
 	public static function getuserid($username,$nocache=false){
-=======
-	public static function getuserid($username){
-		global $CONFIG_DBTABLEPREFIX;
-
->>>>>>> 76672fe0
+		global $CONFIG_DBTABLEPREFIX;
 		$usernameclean=strtolower($username);
 		if(!$nocache and isset($_SESSION['user_id_cache'][$usernameclean])){//try to use cached value to save an sql query
 			return $_SESSION['user_id_cache'][$usernameclean];
@@ -187,16 +166,11 @@
 	* get the id of a group
 	*
 	*/
-<<<<<<< HEAD
 	public static function getgroupid($groupname,$nocache=false){
+		global $CONFIG_DBTABLEPREFIX;
 		if(!$nocache and isset($_SESSION['group_id_cache'][$groupname])){//try to use cached value to save an sql query
 			return $_SESSION['group_id_cache'][$groupname];
 		}
-=======
-	public static function getgroupid($groupname){
-		global $CONFIG_DBTABLEPREFIX;
-
->>>>>>> 76672fe0
 		$groupname=OC_DB::escape($groupname);
 		$query="SELECT group_id FROM {$CONFIG_DBTABLEPREFIX}groups WHERE group_name = '$groupname'";
 		$result=OC_DB::select($query);
@@ -215,16 +189,11 @@
 	* get the name of a group
 	*
 	*/
-<<<<<<< HEAD
 	public static function getgroupname($groupid,$nocache=false){
+		global $CONFIG_DBTABLEPREFIX;
 		if($nocache and $name=array_search($groupid,$_SESSION['group_id_cache'])){//try to use cached value to save an sql query
 			return $name;
 		}
-=======
-	public static function getgroupname($groupid){
-		global $CONFIG_DBTABLEPREFIX;
-
->>>>>>> 76672fe0
 		$groupid=(integer)$groupid;
 		$query="SELECT group_name FROM {$CONFIG_DBTABLEPREFIX}groups WHERE group_id = '$groupid' LIMIT 1";
 		$result=OC_DB::select($query);
@@ -245,11 +214,7 @@
 		$userid=OC_USER::getuserid($username);
 		$groupid=OC_USER::getgroupid($groupname);
 		if($groupid>0 and $userid>0){
-<<<<<<< HEAD
-			$query="SELECT * FROM  user_group WHERE group_id = '$groupid'  AND user_id = '$userid';";
-=======
-			$query="SELECT user_group_id FROM {$CONFIG_DBTABLEPREFIX}user_group WHERE group_id = $groupid AND user_id = $userid LIMIT 1";
->>>>>>> 76672fe0
+			$query="SELECT * FROM  {$CONFIG_DBTABLEPREFIX}user_group WHERE group_id = '$groupid'  AND user_id = '$userid';";
 			$result=OC_DB::select($query);
 			if(isset($result[0]) && isset($result[0]['user_group_id'])){
 				return true;
@@ -272,11 +237,7 @@
 			$userid=OC_USER::getuserid($username);
 			$groupid=OC_USER::getgroupid($groupname);
 			if($groupid!=0 and $userid!=0){
-<<<<<<< HEAD
-				$query="INSERT INTO `user_group` (`user_id` ,`group_id`) VALUES ('$userid',  '$groupid');";
-=======
-				$query="INSERT INTO `{$CONFIG_DBTABLEPREFIX}user_group` (`user_group_id` ,`user_id` ,`group_id`) VALUES (NULL , '$userid',  '$groupid');";
->>>>>>> 76672fe0
+				$query="INSERT INTO `{$CONFIG_DBTABLEPREFIX}user_group` (`user_id` ,`group_id`) VALUES ('$userid',  '$groupid');";
 				$result=OC_DB::query($query);
 				if($result){
 					return true;
