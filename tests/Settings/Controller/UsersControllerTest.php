<?php
/**
 * @author Lukas Reschke
 * @copyright 2014-2015 Lukas Reschke lukas@owncloud.com
 *
 * This file is licensed under the Affero General Public License version 3 or
 * later.
 * See the COPYING-README file.
 */

namespace Tests\Settings\Controller;

use \OC\Settings\Application;
use OCP\AppFramework\Http;
use OCP\AppFramework\Http\DataResponse;
use OCP\AppFramework\Http\RedirectResponse;

/**
 * @group DB
 *
 * @package Tests\Settings\Controller
 */
class UsersControllerTest extends \Test\TestCase {

	/** @var \OCP\AppFramework\IAppContainer */
	private $container;

	protected function setUp() {
		$app = new Application();
		$this->container = $app->getContainer();
		$this->container['AppName'] = 'settings';
		$this->container['GroupManager'] = $this->getMockBuilder('\OC\Group\Manager')
			->disableOriginalConstructor()->getMock();
		$this->container['UserManager'] = $this->getMockBuilder('\OCP\IUserManager')
			->disableOriginalConstructor()->getMock();
		$this->container['UserSession'] = $this->getMockBuilder('\OC\User\Session')
			->disableOriginalConstructor()->getMock();
		$this->container['L10N'] = $this->getMockBuilder('\OCP\IL10N')
			->disableOriginalConstructor()->getMock();
		$this->container['Config'] = $this->getMockBuilder('\OCP\IConfig')
			->disableOriginalConstructor()->getMock();
		$this->container['L10N']
			->expects($this->any())
			->method('t')
			->will($this->returnCallback(function($text, $parameters = []) {
				return vsprintf($text, $parameters);
			}));
		$this->container['Defaults'] = $this->getMockBuilder('\OC_Defaults')
			->disableOriginalConstructor()->getMock();
		$this->container['Mailer'] = $this->getMockBuilder('\OCP\Mail\IMailer')
			->disableOriginalConstructor()->getMock();
		$this->container['DefaultMailAddress'] = 'no-reply@owncloud.com';
		$this->container['Logger'] = $this->getMockBuilder('\OCP\ILogger')
			->disableOriginalConstructor()->getMock();
		$this->container['URLGenerator'] = $this->getMockBuilder('\OCP\IURLGenerator')
			->disableOriginalConstructor()->getMock();
		$this->container['OCP\\App\\IAppManager'] = $this->getMockBuilder('OCP\\App\\IAppManager')
			->disableOriginalConstructor()->getMock();
		$this->container['SecureRandom'] = $this->getMockBuilder('\OCP\Security\ISecureRandom')
			->disableOriginalConstructor()->getMock();
		$this->container['TimeFactory'] = $this->getMockBuilder('\OCP\AppFramework\Utility\ITimeFactory')
			->disableOriginalConstructor()->getMock();
		$this->existingUser = $this->getMockBuilder('OCP\IUser')
			->disableOriginalConstructor()->getMock();
		$this->container['Mailer'] = $this->getMockBuilder('\OCP\Mail\IMailer')
			->disableOriginalConstructor()->getMock();


		/*
		 * Set default avtar behaviour for whole testsuite
		 */
		$this->container['OCP\\IAvatarManager'] = $this->createMock('OCP\IAvatarManager');

		$avatarExists = $this->createMock('OCP\IAvatar');
		$avatarExists->method('exists')->willReturn(true);
		$avatarNotExists = $this->createMock('OCP\IAvatar');
		$avatarNotExists->method('exists')->willReturn(false);
		$this->container['OCP\\IAvatarManager']
			->method('getAvatar')
			->will($this->returnValueMap([
				['foo', $avatarExists],
				['bar', $avatarExists],
				['admin', $avatarNotExists],
			]));

		$this->container['Config']
			->method('getSystemValue')
			->with('enable_avatars', true)
			->willReturn(true);

	}

	public function testIndexAdmin() {
		$this->container['IsAdmin'] = true;

		$foo = $this->getMockBuilder('\OC\User\User')
			->disableOriginalConstructor()->getMock();
		$foo
			->expects($this->exactly(2))
			->method('getUID')
			->will($this->returnValue('foo'));
		$foo
			->expects($this->once())
			->method('getDisplayName')
			->will($this->returnValue('M. Foo'));
		$foo
			->expects($this->once())
			->method('getEMailAddress')
			->will($this->returnValue('foo@bar.com'));
		$foo
			->expects($this->once())
			->method('isEnabled')
			->will($this->returnValue(true));
		$foo
			->expects($this->once())
			->method('getQuota')
			->will($this->returnValue('1024'));
		$foo
			->method('getLastLogin')
			->will($this->returnValue(500));
		$foo
			->method('getHome')
			->will($this->returnValue('/home/foo'));
		$foo
			->expects($this->once())
			->method('getBackendClassName')
			->will($this->returnValue('OC_User_Database'));
		$admin = $this->getMockBuilder('\OC\User\User')
			->disableOriginalConstructor()->getMock();
		$admin
			->expects($this->exactly(2))
			->method('getUID')
			->will($this->returnValue('admin'));
		$admin
			->expects($this->once())
			->method('getDisplayName')
			->will($this->returnValue('S. Admin'));
		$admin
			->expects($this->once())
			->method('getEMailAddress')
			->will($this->returnValue('admin@bar.com'));
		$admin
			->expects($this->once())
			->method('isEnabled')
			->will($this->returnValue(true));
		$admin
			->expects($this->once())
			->method('getQuota')
			->will($this->returnValue('404'));
		$admin
			->expects($this->once())
			->method('getLastLogin')
			->will($this->returnValue(12));
		$admin
			->expects($this->once())
			->method('getHome')
			->will($this->returnValue('/home/admin'));
		$admin
			->expects($this->once())
			->method('getBackendClassName')
			->will($this->returnValue('\Test\Util\User\Dummy'));
		$bar = $this->getMockBuilder('\OC\User\User')
			->disableOriginalConstructor()->getMock();
		$bar
			->expects($this->exactly(2))
			->method('getUID')
			->will($this->returnValue('bar'));
		$bar
			->expects($this->once())
			->method('getDisplayName')
			->will($this->returnValue('B. Ar'));
		$bar
			->expects($this->once())
			->method('getEMailAddress')
			->will($this->returnValue('bar@dummy.com'));
		$bar
			->expects($this->once())
			->method('isEnabled')
			->will($this->returnValue(false));
		$bar
			->expects($this->once())
			->method('getQuota')
			->will($this->returnValue('2323'));
		$bar
			->method('getLastLogin')
			->will($this->returnValue(3999));
		$bar
			->method('getHome')
			->will($this->returnValue('/home/bar'));
		$bar
			->expects($this->once())
			->method('getBackendClassName')
			->will($this->returnValue('\Test\Util\User\Dummy'));

		$this->container['GroupManager']
			->expects($this->once())
			->method('displayNamesInGroup')
			->with('gid', 'pattern')
			->will($this->returnValue(['foo' => 'M. Foo', 'admin' => 'S. Admin', 'bar' => 'B. Ar']));
		$this->container['GroupManager']
			->expects($this->exactly(3))
			->method('getUserGroupIds')
			->will($this->onConsecutiveCalls(['Users', 'Support'], ['admins', 'Support'], ['External Users']));
		$this->container['UserManager']
			->expects($this->at(0))
			->method('get')
			->with('foo')
			->will($this->returnValue($foo));
		$this->container['UserManager']
			->expects($this->at(1))
			->method('get')
			->with('admin')
			->will($this->returnValue($admin));
		$this->container['UserManager']
			->expects($this->at(2))
			->method('get')
			->with('bar')
			->will($this->returnValue($bar));

		$subadmin = $this->getMockBuilder('\OC\SubAdmin')
			->disableOriginalConstructor()
			->getMock();
		$subadmin
			->expects($this->any())
			->method('getSubAdminsGroups')
			->with($foo)
			->will($this->returnValue([]));
		$subadmin
			->expects($this->any())
			->method('getSubAdminsGroups')
			->with($admin)
			->will($this->returnValue([]));
		$subadmin
			->expects($this->any())
			->method('getSubAdminsGroups')
			->with($bar)
			->will($this->returnValue([]));
		$this->container['GroupManager']
			->expects($this->any())
			->method('getSubAdmin')
			->will($this->returnValue($subadmin));

		$expectedResponse = new DataResponse(
			[
				0 => [
					'name' => 'foo',
					'displayname' => 'M. Foo',
					'groups' => ['Users', 'Support'],
					'subadmin' => [],
					'isEnabled' => true,
					'quota' => 1024,
					'storageLocation' => '/home/foo',
					'lastLogin' => 500000,
					'backend' => 'OC_User_Database',
					'email' => 'foo@bar.com',
					'isRestoreDisabled' => false,
					'isAvatarAvailable' => true,
				],
				1 => [
					'name' => 'admin',
					'displayname' => 'S. Admin',
					'groups' => ['admins', 'Support'],
					'subadmin' => [],
					'isEnabled' => true,
					'quota' => 404,
					'storageLocation' => '/home/admin',
					'lastLogin' => 12000,
					'backend' => '\Test\Util\User\Dummy',
					'email' => 'admin@bar.com',
					'isRestoreDisabled' => false,
					'isAvatarAvailable' => false,
				],
				2 => [
					'name' => 'bar',
					'displayname' => 'B. Ar',
					'groups' => ['External Users'],
					'subadmin' => [],
					'isEnabled' => false,
					'quota' => 2323,
					'storageLocation' => '/home/bar',
					'lastLogin' => 3999000,
					'backend' => '\Test\Util\User\Dummy',
					'email' => 'bar@dummy.com',
					'isRestoreDisabled' => false,
					'isAvatarAvailable' => true,
				],
			]
		);
		$response = $this->container['UsersController']->index(0, 10, 'gid', 'pattern');
		$this->assertEquals($expectedResponse, $response);
	}

	public function testIndexSubAdmin() {
		$this->container['IsAdmin'] = false;

		$user = $this->getMockBuilder('\OC\User\User')
			->disableOriginalConstructor()->getMock();
		$this->container['UserSession']
			->expects($this->once())
			->method('getUser')
			->will($this->returnValue($user));

		$foo = $this->getMockBuilder('\OC\User\User')
			->disableOriginalConstructor()->getMock();
		$foo
			->expects($this->exactly(2))
			->method('getUID')
			->will($this->returnValue('foo'));
		$foo
			->expects($this->once())
			->method('getDisplayName')
			->will($this->returnValue('M. Foo'));
		$foo
			->expects($this->once())
			->method('getEMailAddress')
			->will($this->returnValue('foo@bar.com'));
		$foo
			->expects($this->once())
			->method('isEnabled')
			->will($this->returnValue(true));
		$foo
			->expects($this->once())
			->method('getQuota')
			->will($this->returnValue('1024'));
		$foo
			->method('getLastLogin')
			->will($this->returnValue(500));
		$foo
			->method('getHome')
			->will($this->returnValue('/home/foo'));
		$foo
			->expects($this->once())
			->method('getBackendClassName')
			->will($this->returnValue('OC_User_Database'));
		$admin = $this->getMockBuilder('\OC\User\User')
			->disableOriginalConstructor()->getMock();
		$admin
			->expects($this->exactly(2))
			->method('getUID')
			->will($this->returnValue('admin'));
		$admin
			->expects($this->once())
			->method('getDisplayName')
			->will($this->returnValue('S. Admin'));
		$admin
			->expects($this->once())
			->method('getEMailAddress')
			->will($this->returnValue('admin@bar.com'));
		$admin
			->expects($this->once())
			->method('isEnabled')
			->will($this->returnValue(true));
		$admin
			->expects($this->once())
			->method('getQuota')
			->will($this->returnValue('404'));
		$admin
			->expects($this->once())
			->method('getLastLogin')
			->will($this->returnValue(12));
		$admin
			->expects($this->once())
			->method('getHome')
			->will($this->returnValue('/home/admin'));
		$admin
			->expects($this->once())
			->method('getBackendClassName')
			->will($this->returnValue('\Test\Util\User\Dummy'));
		$bar = $this->getMockBuilder('\OC\User\User')
			->disableOriginalConstructor()->getMock();
		$bar
			->expects($this->exactly(2))
			->method('getUID')
			->will($this->returnValue('bar'));
		$bar
			->expects($this->once())
			->method('getDisplayName')
			->will($this->returnValue('B. Ar'));
		$bar
			->expects($this->once())
			->method('getEMailAddress')
			->will($this->returnValue('bar@dummy.com'));
		$bar
			->expects($this->once())
			->method('isEnabled')
			->will($this->returnValue(false));
		$bar
			->expects($this->once())
			->method('getQuota')
			->will($this->returnValue('2323'));
		$bar
			->method('getLastLogin')
			->will($this->returnValue(3999));
		$bar
			->method('getHome')
			->will($this->returnValue('/home/bar'));
		$bar
			->expects($this->once())
			->method('getBackendClassName')
			->will($this->returnValue('\Test\Util\User\Dummy'));

		$this->container['GroupManager']
			->expects($this->at(2))
			->method('displayNamesInGroup')
			->with('SubGroup2', 'pattern')
			->will($this->returnValue(['foo' => 'M. Foo', 'admin' => 'S. Admin']));
		$this->container['GroupManager']
			->expects($this->at(1))
			->method('displayNamesInGroup')
			->with('SubGroup1', 'pattern')
			->will($this->returnValue(['bar' => 'B. Ar']));
		$this->container['GroupManager']
			->expects($this->exactly(3))
			->method('getUserGroupIds')
			->will($this->onConsecutiveCalls(
				['admin', 'SubGroup1', 'testGroup'],
				['SubGroup2', 'SubGroup1'],
				['SubGroup2', 'Foo']
			));
		$this->container['UserManager']
			->expects($this->at(0))
			->method('get')
			->with('bar')
			->will($this->returnValue($bar));
		$this->container['UserManager']
			->expects($this->at(1))
			->method('get')
			->with('foo')
			->will($this->returnValue($foo));
		$this->container['UserManager']
			->expects($this->at(2))
			->method('get')
			->with('admin')
			->will($this->returnValue($admin));

		$subgroup1 = $this->getMockBuilder('\OCP\IGroup')
			->disableOriginalConstructor()
			->getMock();
		$subgroup1->expects($this->any())
			->method('getGID')
			->will($this->returnValue('SubGroup1'));
		$subgroup2 = $this->getMockBuilder('\OCP\IGroup')
			->disableOriginalConstructor()
			->getMock();
		$subgroup2->expects($this->any())
			->method('getGID')
			->will($this->returnValue('SubGroup2'));
		$subadmin = $this->getMockBuilder('\OC\SubAdmin')
			->disableOriginalConstructor()
			->getMock();
		$subadmin
			->expects($this->at(0))
			->method('getSubAdminsGroups')
			->will($this->returnValue([$subgroup1, $subgroup2]));
		$subadmin
			->expects($this->any())
			->method('getSubAdminsGroups')
			->will($this->returnValue([]));
		$this->container['GroupManager']
			->expects($this->any())
			->method('getSubAdmin')
			->will($this->returnValue($subadmin));

		$expectedResponse = new DataResponse(
			[
				0 => [
					'name' => 'bar',
					'displayname' => 'B. Ar',
					'groups' => ['SubGroup1'],
					'subadmin' => [],
					'isEnabled' => false,
					'quota' => 2323,
					'storageLocation' => '/home/bar',
					'lastLogin' => 3999000,
					'backend' => '\Test\Util\User\Dummy',
					'email' => 'bar@dummy.com',
					'isRestoreDisabled' => false,
					'isAvatarAvailable' => true,
				],
				1=> [
					'name' => 'foo',
					'displayname' => 'M. Foo',
					'groups' => ['SubGroup2', 'SubGroup1'],
					'subadmin' => [],
					'isEnabled' => true,
					'quota' => 1024,
					'storageLocation' => '/home/foo',
					'lastLogin' => 500000,
					'backend' => 'OC_User_Database',
					'email' => 'foo@bar.com',
					'isRestoreDisabled' => false,
					'isAvatarAvailable' => true,
				],
				2 => [
					'name' => 'admin',
					'displayname' => 'S. Admin',
					'groups' => ['SubGroup2'],
					'subadmin' => [],
					'isEnabled' => true,
					'quota' => 404,
					'storageLocation' => '/home/admin',
					'lastLogin' => 12000,
					'backend' => '\Test\Util\User\Dummy',
					'email' => 'admin@bar.com',
					'isRestoreDisabled' => false,
					'isAvatarAvailable' => false,
				],
			]
		);

		$response = $this->container['UsersController']->index(0, 10, '', 'pattern');
		$this->assertEquals($expectedResponse, $response);
	}

	/**
	 * TODO: Since the function uses the static OC_Subadmin class it can't be mocked
	 * to test for subadmins. Thus the test always assumes you have admin permissions...
	 */
	public function testIndexWithSearch() {
		$this->container['IsAdmin'] = true;

		$foo = $this->getMockBuilder('\OC\User\User')
			->disableOriginalConstructor()->getMock();
		$foo
			->expects($this->exactly(2))
			->method('getUID')
			->will($this->returnValue('foo'));
		$foo
			->expects($this->once())
			->method('getDisplayName')
			->will($this->returnValue('M. Foo'));
		$foo
			->expects($this->once())
			->method('getEMailAddress')
			->will($this->returnValue('foo@bar.com'));
		$foo
			->expects($this->once())
			->method('isEnabled')
			->will($this->returnValue(true));
		$foo
			->expects($this->once())
			->method('getQuota')
			->will($this->returnValue('1024'));
		$foo
			->method('getLastLogin')
			->will($this->returnValue(500));
		$foo
			->method('getHome')
			->will($this->returnValue('/home/foo'));
		$foo
			->expects($this->once())
			->method('getBackendClassName')
			->will($this->returnValue('OC_User_Database'));
		$admin = $this->getMockBuilder('\OC\User\User')
			->disableOriginalConstructor()->getMock();
		$admin
			->expects($this->exactly(2))
			->method('getUID')
			->will($this->returnValue('admin'));
		$admin
			->expects($this->once())
			->method('getDisplayName')
			->will($this->returnValue('S. Admin'));
		$admin
			->expects($this->once())
			->method('getEMailAddress')
			->will($this->returnValue('admin@bar.com'));
		$admin
			->expects($this->once())
			->method('isEnabled')
			->will($this->returnValue(true));
		$admin
			->expects($this->once())
			->method('getQuota')
			->will($this->returnValue('404'));
		$admin
			->expects($this->once())
			->method('getLastLogin')
			->will($this->returnValue(12));
		$admin
			->expects($this->once())
			->method('getHome')
			->will($this->returnValue('/home/admin'));
		$admin
			->expects($this->once())
			->method('getBackendClassName')
			->will($this->returnValue('\Test\Util\User\Dummy'));
		$bar = $this->getMockBuilder('\OC\User\User')
			->disableOriginalConstructor()->getMock();
		$bar
			->expects($this->exactly(2))
			->method('getUID')
			->will($this->returnValue('bar'));
		$bar
			->expects($this->once())
			->method('getDisplayName')
			->will($this->returnValue('B. Ar'));
		$bar
			->expects($this->once())
			->method('getEMailAddress')
			->will($this->returnValue('bar@dummy.com'));
		$bar
			->expects($this->once())
			->method('isEnabled')
			->will($this->returnValue(false));
		$bar
			->expects($this->once())
			->method('getQuota')
			->will($this->returnValue('2323'));
		$bar
			->method('getLastLogin')
			->will($this->returnValue(3999));
		$bar
			->method('getHome')
			->will($this->returnValue('/home/bar'));
		$bar
			->expects($this->once())
			->method('getBackendClassName')
			->will($this->returnValue('\Test\Util\User\Dummy'));

		$this->container['UserManager']
			->expects($this->once())
			->method('search')
			->with('pattern', 10, 0)
			->will($this->returnValue([$foo, $admin, $bar]));
		$this->container['GroupManager']
			->expects($this->exactly(3))
			->method('getUserGroupIds')
			->will($this->onConsecutiveCalls(['Users', 'Support'], ['admins', 'Support'], ['External Users']));

		$subadmin = $this->getMockBuilder('\OC\SubAdmin')
			->disableOriginalConstructor()
			->getMock();
		$subadmin->expects($this->any())
			->method('getSubAdminsGroups')
			->will($this->returnValue([]));
		$this->container['GroupManager']
			->expects($this->any())
			->method('getSubAdmin')
			->will($this->returnValue($subadmin));

		$expectedResponse = new DataResponse(
			[
				0 => [
					'name' => 'foo',
					'displayname' => 'M. Foo',
					'groups' => ['Users', 'Support'],
					'subadmin' => [],
					'isEnabled' => true,
					'quota' => 1024,
					'storageLocation' => '/home/foo',
					'lastLogin' => 500000,
					'backend' => 'OC_User_Database',
					'email' => 'foo@bar.com',
					'isRestoreDisabled' => false,
					'isAvatarAvailable' => true,
				],
				1 => [
					'name' => 'admin',
					'displayname' => 'S. Admin',
					'groups' => ['admins', 'Support'],
					'subadmin' => [],
					'isEnabled' => true,
					'quota' => 404,
					'storageLocation' => '/home/admin',
					'lastLogin' => 12000,
					'backend' => '\Test\Util\User\Dummy',
					'email' => 'admin@bar.com',
					'isRestoreDisabled' => false,
					'isAvatarAvailable' => false,
				],
				2 => [
					'name' => 'bar',
					'displayname' => 'B. Ar',
					'groups' => ['External Users'],
					'subadmin' => [],
					'isEnabled' => false,
					'quota' => 2323,
					'storageLocation' => '/home/bar',
					'lastLogin' => 3999000,
					'backend' => '\Test\Util\User\Dummy',
					'email' => 'bar@dummy.com',
					'isRestoreDisabled' => false,
					'isAvatarAvailable' => true,
				],
			]
		);
		$response = $this->container['UsersController']->index(0, 10, '', 'pattern');
		$this->assertEquals($expectedResponse, $response);
	}

	public function testIndexWithBackend() {
		$this->container['IsAdmin'] = true;

		$user = $this->getMockBuilder('\OC\User\User')
			->disableOriginalConstructor()->getMock();
		$user
			->expects($this->exactly(2))
			->method('getUID')
			->will($this->returnValue('foo'));
		$user
			->expects($this->once())
			->method('getDisplayName')
			->will($this->returnValue('M. Foo'));
		$user
			->expects($this->once())
			->method('getEMailAddress')
			->will($this->returnValue(null));
		$user
			->expects($this->once())
			->method('isEnabled')
			->will($this->returnValue(true));
		$user
			->expects($this->once())
			->method('getQuota')
			->will($this->returnValue('none'));
		$user
			->method('getLastLogin')
			->will($this->returnValue(500));
		$user
			->method('getHome')
			->will($this->returnValue('/home/foo'));
		$user
			->expects($this->once())
			->method('getBackendClassName')
			->will($this->returnValue('OC_User_Database'));
		$this->container['UserManager']
			->expects($this->once())
			->method('getBackends')
			->will($this->returnValue([new \Test\Util\User\Dummy(), new \OC\User\Database()]));
		$this->container['UserManager']
			->expects($this->once())
			->method('clearBackends');
		$this->container['UserManager']
			->expects($this->once())
			->method('search')
			->with('')
			->will($this->returnValue([$user]));

		$subadmin = $this->getMockBuilder('\OC\SubAdmin')
			->disableOriginalConstructor()
			->getMock();
		$subadmin->expects($this->once())
			->method('getSubAdminsGroups')
			->will($this->returnValue([]));
		$this->container['GroupManager']
			->expects($this->any())
			->method('getSubAdmin')
			->will($this->returnValue($subadmin));

		$expectedResponse = new DataResponse(
			[
				0 => [
					'name' => 'foo',
					'displayname' => 'M. Foo',
					'groups' => null,
					'subadmin' => [],
					'isEnabled' => true,
					'quota' => 'none',
					'storageLocation' => '/home/foo',
					'lastLogin' => 500000,
					'backend' => 'OC_User_Database',
					'email' => null,
					'isRestoreDisabled' => false,
					'isAvatarAvailable' => true,
				]
			]
		);
		$response = $this->container['UsersController']->index(0, 10, '','', '\Test\Util\User\Dummy');
		$this->assertEquals($expectedResponse, $response);
	}

	public function testIndexWithBackendNoUser() {
		$this->container['IsAdmin'] = true;

		$this->container['UserManager']
			->expects($this->once())
			->method('getBackends')
			->will($this->returnValue([new \Test\Util\User\Dummy(), new \OC\User\Database()]));
		$this->container['UserManager']
			->expects($this->once())
			->method('search')
			->with('')
			->will($this->returnValue([]));

		$expectedResponse = new DataResponse([]);
		$response = $this->container['UsersController']->index(0, 10, '','', '\Test\Util\User\Dummy');
		$this->assertEquals($expectedResponse, $response);
	}

	public function testCreateSuccessfulWithoutGroupAdmin() {
		$this->container['IsAdmin'] = true;

		$user = $this->getMockBuilder('\OC\User\User')
			->disableOriginalConstructor()->getMock();
		$user
			->method('getHome')
			->will($this->returnValue('/home/user'));
		$user
			->method('getUID')
			->will($this->returnValue('foo'));
		$user
			->expects($this->once())
			->method('getBackendClassName')
			->will($this->returnValue('bar'));

		$this->container['UserManager']
			->expects($this->once())
			->method('createUser')
			->will($this->onConsecutiveCalls($user));

		$subadmin = $this->getMockBuilder('\OC\SubAdmin')
			->disableOriginalConstructor()
			->getMock();
		$subadmin
			->expects($this->any())
			->method('getSubAdminsGroups')
			->with($user)
			->will($this->returnValue([]));
		$this->container['GroupManager']
			->expects($this->any())
			->method('getSubAdmin')
			->will($this->returnValue($subadmin));

		$expectedResponse = new DataResponse(
			[
				'name' => 'foo',
				'groups' => null,
				'storageLocation' => '/home/user',
				'backend' => 'bar',
				'lastLogin' => null,
				'displayname' => null,
				'isEnabled' => null,
				'quota' => null,
				'subadmin' => [],
				'email' => null,
				'isRestoreDisabled' => false,
				'isAvatarAvailable' => true,
			],
			Http::STATUS_CREATED
		);
		$response = $this->container['UsersController']->create('foo', 'password', []);
		$this->assertEquals($expectedResponse, $response);
	}

	public function testCreateSuccessfulWithoutGroupSubAdmin() {
		$this->container['IsAdmin'] = false;
		$user = $this->getMockBuilder('\OC\User\User')
			->disableOriginalConstructor()->getMock();
		$this->container['UserSession']
			->expects($this->once())
			->method('getUser')
			->will($this->returnValue($user));

		$newUser = $this->getMockBuilder('\OC\User\User')
			->disableOriginalConstructor()->getMock();
		$newUser
			->method('getUID')
			->will($this->returnValue('foo'));
		$newUser
			->method('getHome')
			->will($this->returnValue('/home/user'));
		$newUser
			->method('getHome')
			->will($this->returnValue('/home/user'));
		$newUser
			->expects($this->once())
			->method('getBackendClassName')
			->will($this->returnValue('bar'));
		$user = $this->getMockBuilder('\OC\User\User')
			->disableOriginalConstructor()->getMock();
		$subGroup1 = $this->getMockBuilder('\OCP\IGroup')
			->disableOriginalConstructor()->getMock();
		$subGroup1
			->expects($this->once())
			->method('addUser')
			->with($newUser);
		$subGroup2 = $this->getMockBuilder('\OCP\IGroup')
			->disableOriginalConstructor()->getMock();
		$subGroup2
			->expects($this->once())
			->method('addUser')
			->with($newUser);

		$this->container['UserManager']
			->expects($this->once())
			->method('createUser')
			->will($this->returnValue($newUser));
		$this->container['GroupManager']
			->expects($this->exactly(2))
			->method('get')
			->will($this->onConsecutiveCalls($subGroup1, $subGroup2));
		$this->container['GroupManager']
			->expects($this->once())
			->method('getUserGroupIds')
			->with($user)
			->will($this->onConsecutiveCalls(['SubGroup1', 'SubGroup2']));

		$subadmin = $this->getMockBuilder('\OC\SubAdmin')
			->disableOriginalConstructor()
			->getMock();
		$subadmin
			->expects($this->at(0))
			->method('getSubAdminsGroups')
			->will($this->returnValue([$subGroup1, $subGroup2]));
		$subadmin
			->expects($this->at(1))
			->method('getSubAdminsGroups')
			->will($this->returnValue([]));
		$this->container['GroupManager']
			->expects($this->any())
			->method('getSubAdmin')
			->will($this->returnValue($subadmin));

		$expectedResponse = new DataResponse(
			[
				'name' => 'foo',
				'groups' => ['SubGroup1', 'SubGroup2'],
				'storageLocation' => '/home/user',
				'backend' => 'bar',
				'lastLogin' => 0,
				'displayname' => null,
				'isEnabled' => null,
				'quota' => null,
				'subadmin' => [],
				'email' => null,
				'isRestoreDisabled' => false,
				'isAvatarAvailable' => true,
			],
			Http::STATUS_CREATED
		);
		$response = $this->container['UsersController']->create('foo', 'password');
		$this->assertEquals($expectedResponse, $response);
	}

	public function testCreateSuccessfulWithGroupAdmin() {
		$this->container['IsAdmin'] = true;

		$user = $this->getMockBuilder('\OC\User\User')
			->disableOriginalConstructor()->getMock();
		$user
			->method('getHome')
			->will($this->returnValue('/home/user'));
		$user
			->method('getHome')
			->will($this->returnValue('/home/user'));
		$user
			->method('getUID')
			->will($this->returnValue('foo'));
		$user
			->expects($this->once())
			->method('getBackendClassName')
			->will($this->returnValue('bar'));
		$existingGroup = $this->getMockBuilder('\OCP\IGroup')
			->disableOriginalConstructor()->getMock();
		$existingGroup
			->expects($this->once())
			->method('addUser')
			->with($user);
		$newGroup = $this->getMockBuilder('\OCP\IGroup')
			->disableOriginalConstructor()->getMock();
		$newGroup
			->expects($this->once())
			->method('addUser')
			->with($user);

		$this->container['UserManager']
			->expects($this->once())
			->method('createUser')
			->will($this->onConsecutiveCalls($user));
		$this->container['GroupManager']
			->expects($this->exactly(2))
			->method('get')
			->will($this->onConsecutiveCalls(null, $existingGroup));
		$this->container['GroupManager']
			->expects($this->once())
			->method('createGroup')
			->with('NewGroup')
			->will($this->onConsecutiveCalls($newGroup));
		$this->container['GroupManager']
			->expects($this->once())
			->method('getUserGroupIds')
			->with($user)
			->will($this->onConsecutiveCalls(['NewGroup', 'ExistingGroup']));

		$subadmin = $this->getMockBuilder('\OC\SubAdmin')
			->disableOriginalConstructor()
			->getMock();
		$subadmin
			->expects($this->once())
			->method('getSubAdminsGroups')
			->with($user)
			->will($this->returnValue([]));
		$this->container['GroupManager']
			->expects($this->any())
			->method('getSubAdmin')
			->will($this->returnValue($subadmin));

		$expectedResponse = new DataResponse(
			[
				'name' => 'foo',
				'groups' => ['NewGroup', 'ExistingGroup'],
				'storageLocation' => '/home/user',
				'backend' => 'bar',
				'lastLogin' => null,
				'displayname' => null,
				'isEnabled' => null,
				'quota' => null,
				'subadmin' => [],
				'email' => null,
				'isRestoreDisabled' => false,
				'isAvatarAvailable' => true,
			],
			Http::STATUS_CREATED
		);
		$response = $this->container['UsersController']->create('foo', 'password', ['NewGroup', 'ExistingGroup']);
		$this->assertEquals($expectedResponse, $response);
	}

	public function testCreateSuccessfulWithGroupSubAdmin() {
		$this->container['IsAdmin'] = false;
		$user = $this->getMockBuilder('\OC\User\User')
			->disableOriginalConstructor()->getMock();
		$this->container['UserSession']
			->expects($this->once())
			->method('getUser')
			->will($this->returnValue($user));
		$user = $this->getMockBuilder('\OC\User\User')
			->disableOriginalConstructor()->getMock();
		$newUser = $this->getMockBuilder('\OC\User\User')
			->disableOriginalConstructor()->getMock();
		$newUser
			->method('getHome')
			->will($this->returnValue('/home/user'));
		$newUser
			->method('getHome')
			->will($this->returnValue('/home/user'));
		$newUser
			->method('getUID')
			->will($this->returnValue('foo'));
		$newUser
			->expects($this->once())
			->method('getBackendClassName')
			->will($this->returnValue('bar'));
		$subGroup1 = $this->getMockBuilder('\OCP\IGroup')
			->disableOriginalConstructor()->getMock();
		$subGroup1
			->expects($this->any())
			->method('getGID')
			->will($this->returnValue('SubGroup1'));
		$subGroup1
			->expects($this->once())
			->method('addUser')
			->with($user);
		$this->container['UserManager']
			->expects($this->once())
			->method('createUser')
			->will($this->returnValue($newUser));
		$this->container['GroupManager']
			->expects($this->at(0))
			->method('get')
			->with('SubGroup1')
			->will($this->returnValue($subGroup1));
		$this->container['GroupManager']
			->expects($this->at(4))
			->method('get')
			->with('SubGroup1')
			->will($this->returnValue($subGroup1));
		$this->container['GroupManager']
			->expects($this->once())
			->method('getUserGroupIds')
			->with($user)
			->will($this->onConsecutiveCalls(['SubGroup1']));
		$this->container['GroupManager']
			->expects($this->once())
			->method('getUserGroupIds')
			->with($newUser)
			->will($this->onConsecutiveCalls(['SubGroup1']));

		$subadmin = $this->getMockBuilder('\OC\SubAdmin')
			->disableOriginalConstructor()
			->getMock();
		$subadmin->expects($this->at(1))
			->method('getSubAdminsGroups')
			->with($user)
			->will($this->returnValue([$subGroup1]));
		$subadmin->expects($this->at(2))
			->method('getSubAdminsGroups')
			->with($newUser)
			->will($this->returnValue([]));
		$this->container['GroupManager']
			->expects($this->any())
			->method('getSubAdmin')
			->will($this->returnValue($subadmin));

		$expectedResponse = new DataResponse(
			[
				'name' => 'foo',
				'groups' => ['SubGroup1'],
				'storageLocation' => '/home/user',
				'backend' => 'bar',
				'lastLogin' => 0,
				'displayname' => null,
				'isEnabled' => null,
				'quota' => null,
				'subadmin' => [],
				'email' => null,
				'isRestoreDisabled' => false,
				'isAvatarAvailable' => true,
			],
			Http::STATUS_CREATED
		);
		$response = $this->container['UsersController']->create('foo', 'password', ['SubGroup1', 'ExistingGroup']);
		$this->assertEquals($expectedResponse, $response);
	}

	public function testCreateUnsuccessfulAdmin() {
		$this->container['IsAdmin'] = true;

		$this->container['UserManager']
			->method('createUser')
			->will($this->throwException(new \Exception()));

		$expectedResponse = new DataResponse(
			[
				'message' => 'Unable to create user.'
			],
			Http::STATUS_FORBIDDEN
		);
		$response = $this->container['UsersController']->create('foo', 'password', []);
		$this->assertEquals($expectedResponse, $response);
	}

	public function testCreateUnsuccessfulSubAdmin() {
		$this->container['IsAdmin'] = false;
		$user = $this->getMockBuilder('\OC\User\User')
			->disableOriginalConstructor()->getMock();
		$user
			->expects($this->any())
			->method('getUID')
			->will($this->returnValue('username'));
		$this->container['UserSession']
			->expects($this->once())
			->method('getUser')
			->will($this->returnValue($user));

		$this->container['UserManager']
			->method('createUser')
			->will($this->throwException(new \Exception()));

		$subgroup1 = $this->getMockBuilder('\OCP\IGroup')
			->disableOriginalConstructor()
			->getMock();
		$subgroup1->expects($this->once())
			->method('getGID')
			->will($this->returnValue('SubGroup1'));
		$subgroup2 = $this->getMockBuilder('\OCP\IGroup')
			->disableOriginalConstructor()
			->getMock();
		$subgroup2->expects($this->once())
			->method('getGID')
			->will($this->returnValue('SubGroup2'));
		$subadmin = $this->getMockBuilder('\OC\SubAdmin')
			->disableOriginalConstructor()
			->getMock();
		$subadmin->expects($this->once())
			->method('getSubAdminsGroups')
			->with($user)
			->will($this->returnValue([$subgroup1, $subgroup2]));
		$this->container['GroupManager']
			->expects($this->any())
			->method('getSubAdmin')
			->will($this->returnValue($subadmin));

		$expectedResponse = new DataResponse(
			[
				'message' => 'Unable to create user.'
			],
			Http::STATUS_FORBIDDEN
		);
		$response = $this->container['UsersController']->create('foo', 'password', []);
		$this->assertEquals($expectedResponse, $response);
	}

	public function testDestroySelfAdmin() {
		$this->container['IsAdmin'] = true;

		$user = $this->getMockBuilder('\OC\User\User')
			->disableOriginalConstructor()->getMock();
		$user
			->expects($this->once())
			->method('getUID')
			->will($this->returnValue('myself'));
		$this->container['UserSession']
			->method('getUser')
			->will($this->returnValue($user));

		$expectedResponse = new DataResponse(
			[
				'status' => 'error',
				'data' => [
					'message' => 'Unable to delete user.'
				]
			],
			Http::STATUS_FORBIDDEN
		);
		$response = $this->container['UsersController']->destroy('myself');
		$this->assertEquals($expectedResponse, $response);
	}

	public function testDestroySelfSubadmin() {
		$this->container['IsAdmin'] = false;

		$user = $this->getMockBuilder('\OC\User\User')
			->disableOriginalConstructor()->getMock();
		$user
			->expects($this->once())
			->method('getUID')
			->will($this->returnValue('myself'));
		$this->container['UserSession']
			->method('getUser')
			->will($this->returnValue($user));

		$expectedResponse = new DataResponse(
			[
				'status' => 'error',
				'data' => [
					'message' => 'Unable to delete user.'
				]
			],
			Http::STATUS_FORBIDDEN
		);
		$response = $this->container['UsersController']->destroy('myself');
		$this->assertEquals($expectedResponse, $response);
	}

	public function testDestroyAdmin() {
		$this->container['IsAdmin'] = true;

		$user = $this->getMockBuilder('\OC\User\User')
			->disableOriginalConstructor()->getMock();
		$user
			->expects($this->once())
			->method('getUID')
			->will($this->returnValue('Admin'));
		$toDeleteUser = $this->getMockBuilder('\OC\User\User')
			->disableOriginalConstructor()->getMock();
		$toDeleteUser
			->expects($this->once())
			->method('delete')
			->will($this->returnValue(true));
		$this->container['UserSession']
			->method('getUser')
			->will($this->returnValue($user));
		$this->container['UserManager']
			->method('get')
			->with('UserToDelete')
			->will($this->returnValue($toDeleteUser));

		$expectedResponse = new DataResponse(
			[
				'status' => 'success',
				'data' => [
					'username' => 'UserToDelete'
				]
			],
			Http::STATUS_NO_CONTENT
		);
		$response = $this->container['UsersController']->destroy('UserToDelete');
		$this->assertEquals($expectedResponse, $response);
	}

	public function testDestroySubAdmin() {
		$this->container['IsAdmin'] = false;
		$user = $this->getMockBuilder('\OC\User\User')
			->disableOriginalConstructor()->getMock();
		$user
			->expects($this->once())
			->method('getUID')
			->will($this->returnValue('myself'));
		$this->container['UserSession']
			->method('getUser')
			->will($this->returnValue($user));

		$user = $this->getMockBuilder('\OC\User\User')
			->disableOriginalConstructor()->getMock();
		$toDeleteUser = $this->getMockBuilder('\OC\User\User')
			->disableOriginalConstructor()->getMock();
		$toDeleteUser
			->expects($this->once())
			->method('delete')
			->will($this->returnValue(true));
		$this->container['UserSession']
			->method('getUser')
			->will($this->returnValue($user));
		$this->container['UserManager']
			->method('get')
			->with('UserToDelete')
			->will($this->returnValue($toDeleteUser));

		$subadmin = $this->getMockBuilder('\OC\SubAdmin')
			->disableOriginalConstructor()
			->getMock();
		$subadmin->expects($this->once())
			->method('isUserAccessible')
			->with($user, $toDeleteUser)
			->will($this->returnValue(true));
		$this->container['GroupManager']
			->expects($this->any())
			->method('getSubAdmin')
			->will($this->returnValue($subadmin));

		$expectedResponse = new DataResponse(
			[
				'status' => 'success',
				'data' => [
					'username' => 'UserToDelete'
				]
			],
			Http::STATUS_NO_CONTENT
		);
		$response = $this->container['UsersController']->destroy('UserToDelete');
		$this->assertEquals($expectedResponse, $response);
	}

	public function testDestroyUnsuccessfulAdmin() {
		$this->container['IsAdmin'] = true;

		$user = $this->getMockBuilder('\OC\User\User')
			->disableOriginalConstructor()->getMock();
		$user
			->expects($this->once())
			->method('getUID')
			->will($this->returnValue('Admin'));
		$toDeleteUser = $this->getMockBuilder('\OC\User\User')
			->disableOriginalConstructor()->getMock();
		$toDeleteUser
			->expects($this->once())
			->method('delete')
			->will($this->returnValue(false));
		$this->container['UserSession']
			->method('getUser')
			->will($this->returnValue($user));
		$this->container['UserManager']
			->method('get')
			->with('UserToDelete')
			->will($this->returnValue($toDeleteUser));

		$expectedResponse = new DataResponse(
			[
				'status' => 'error',
				'data' => [
					'message' => 'Unable to delete user.'
				]
			],
			Http::STATUS_FORBIDDEN
		);
		$response = $this->container['UsersController']->destroy('UserToDelete');
		$this->assertEquals($expectedResponse, $response);
	}

	public function testDestroyUnsuccessfulSubAdmin() {
		$this->container['IsAdmin'] = false;
		$user = $this->getMockBuilder('\OC\User\User')
			->disableOriginalConstructor()->getMock();
		$user
			->expects($this->once())
			->method('getUID')
			->will($this->returnValue('myself'));
		$this->container['UserSession']
			->method('getUser')
			->will($this->returnValue($user));

		$toDeleteUser = $this->getMockBuilder('\OC\User\User')
			->disableOriginalConstructor()->getMock();
		$toDeleteUser
			->expects($this->once())
			->method('delete')
			->will($this->returnValue(false));
		$this->container['UserSession']
			->method('getUser')
			->will($this->returnValue($user));
		$this->container['UserManager']
			->method('get')
			->with('UserToDelete')
			->will($this->returnValue($toDeleteUser));

		$subadmin = $this->getMockBuilder('\OC\SubAdmin')
			->disableOriginalConstructor()
			->getMock();
		$subadmin->expects($this->once())
			->method('isUserAccessible')
			->with($user, $toDeleteUser)
			->will($this->returnValue(true));
		$this->container['GroupManager']
			->expects($this->any())
			->method('getSubAdmin')
			->will($this->returnValue($subadmin));

		$expectedResponse = new DataResponse(
			[
				'status' => 'error',
				'data' => [
					'message' => 'Unable to delete user.'
				]
			],
			Http::STATUS_FORBIDDEN
		);
		$response = $this->container['UsersController']->destroy('UserToDelete');
		$this->assertEquals($expectedResponse, $response);
	}

	public function testDestroyNotAccessibleToSubAdmin() {
		$this->container['IsAdmin'] = false;

		$user = $this->getMockBuilder('\OC\User\User')
			->disableOriginalConstructor()->getMock();
		$user
			->expects($this->once())
			->method('getUID')
			->will($this->returnValue('myself'));
		$this->container['UserSession']
			->method('getUser')
			->will($this->returnValue($user));

		$toDeleteUser = $this->getMockBuilder('\OC\User\User')
			->disableOriginalConstructor()->getMock();
		$this->container['UserSession']
			->method('getUser')
			->will($this->returnValue($user));
		$this->container['UserManager']
			->method('get')
			->with('UserToDelete')
			->will($this->returnValue($toDeleteUser));

		$subadmin = $this->getMockBuilder('\OC\SubAdmin')
			->disableOriginalConstructor()
			->getMock();
		$subadmin->expects($this->once())
			->method('isUserAccessible')
			->with($user, $toDeleteUser)
			->will($this->returnValue(false));
		$this->container['GroupManager']
			->expects($this->any())
			->method('getSubAdmin')
			->will($this->returnValue($subadmin));

		$expectedResponse = new DataResponse(
			[
				'status' => 'error',
				'data' => [
					'message' => 'Authentication error'
				]
			],
			Http::STATUS_FORBIDDEN
		);
		$response = $this->container['UsersController']->destroy('UserToDelete');
		$this->assertEquals($expectedResponse, $response);
	}

	/**
	 * test if an invalid mail result in a failure response
	 */
	public function testCreateUnsuccessfulWithInvalidEmailAdmin() {
		$this->container['IsAdmin'] = true;

		$expectedResponse = new DataResponse([
				'message' => 'Invalid mail address',
			],
			Http::STATUS_UNPROCESSABLE_ENTITY
		);
		$response = $this->container['UsersController']->create('foo', 'password', [], 'invalidMailAdress');
		$this->assertEquals($expectedResponse, $response);
	}

	/**
	 * test if a valid mail result in a successful mail send
	 */
	public function testCreateSuccessfulWithValidEmailAdmin() {
		$this->container['IsAdmin'] = true;
		$message = $this->getMockBuilder('\OC\Mail\Message')
			->disableOriginalConstructor()->getMock();
		$message
			->expects($this->at(0))
			->method('setTo')
			->with(['validMail@Adre.ss' => 'foo']);
		$message
			->expects($this->at(1))
			->method('setSubject')
			->with('Your  account was created');
		$htmlBody = new Http\TemplateResponse(
			'settings',
			'email.new_user',
			[
				'username' => 'foo',
				'url' => '',
			],
			'blank'
		);
		$message
			->expects($this->at(2))
			->method('setHtmlBody')
			->with($htmlBody->render());
		$plainBody = new Http\TemplateResponse(
			'settings',
			'email.new_user_plain_text',
			[
				'username' => 'foo',
				'url' => '',
			],
			'blank'
		);
		$message
			->expects($this->at(3))
			->method('setPlainBody')
			->with($plainBody->render());
		$message
			->expects($this->at(4))
			->method('setFrom')
			->with(['no-reply@owncloud.com' => null]);

		$this->container['Mailer']
			->expects($this->at(0))
			->method('validateMailAddress')
			->with('validMail@Adre.ss')
			->will($this->returnValue(true));
		$this->container['Mailer']
			->expects($this->at(1))
			->method('createMessage')
			->will($this->returnValue($message));
		$this->container['Mailer']
			->expects($this->at(2))
			->method('send')
			->with($message);

		$user = $this->getMockBuilder('\OC\User\User')
			->disableOriginalConstructor()->getMock();
		$user
			->method('getHome')
			->will($this->returnValue('/home/user'));
		$user
			->method('getHome')
			->will($this->returnValue('/home/user'));
		$user
			->method('getUID')
			->will($this->returnValue('foo'));
		$user
			->expects($this->once())
			->method('getBackendClassName')
			->will($this->returnValue('bar'));

		$this->container['UserManager']
			->expects($this->once())
			->method('createUser')
			->will($this->onConsecutiveCalls($user));
		$subadmin = $this->getMockBuilder('\OC\SubAdmin')
			->disableOriginalConstructor()
			->getMock();
		$subadmin->expects($this->once())
			->method('getSubAdminsGroups')
			->with($user)
			->will($this->returnValue([]));
		$this->container['GroupManager']
			->expects($this->any())
			->method('getSubAdmin')
			->will($this->returnValue($subadmin));

		$response = $this->container['UsersController']->create('foo', 'password', [], 'validMail@Adre.ss');
		$this->assertEquals(Http::STATUS_CREATED, $response->getStatus());
	}

	private function mockUser($userId = 'foo', $displayName = 'M. Foo', $isEnabled = true,
							  $lastLogin = 500, $home = '/home/foo', $backend = 'OC_User_Database') {
		$user = $this->getMockBuilder('\OC\User\User')
			->disableOriginalConstructor()->getMock();
		$user
			->expects($this->any())
			->method('getUID')
			->will($this->returnValue($userId));
		$user
			->expects($this->once())
			->method('getDisplayName')
			->will($this->returnValue($displayName));
		$user
			->method('isEnabled')
			->will($this->returnValue($isEnabled));
		$user
			->method('getLastLogin')
			->will($this->returnValue($lastLogin));
		$user
			->method('getHome')
			->will($this->returnValue($home));
		$user
			->expects($this->once())
			->method('getBackendClassName')
			->will($this->returnValue($backend));

		$result = [
			'name' => $userId,
			'displayname' => $displayName,
			'groups' => null,
			'subadmin' => [],
			'isEnabled' => $isEnabled,
			'quota' => null,
			'storageLocation' => $home,
			'lastLogin' => $lastLogin * 1000,
			'backend' => $backend,
			'email' => null,
			'isRestoreDisabled' => false,
			'isAvatarAvailable' => true,
		];

		return [$user, $result];
	}

	public function testRestorePossibleWithoutEncryption() {
		$this->container['IsAdmin'] = true;

		list($user, $expectedResult) = $this->mockUser();

		$subadmin = $this->getMockBuilder('\OC\SubAdmin')
			->disableOriginalConstructor()
			->getMock();
		$subadmin->expects($this->once())
			->method('getSubAdminsGroups')
			->with($user)
			->will($this->returnValue([]));
		$this->container['GroupManager']
			->expects($this->any())
			->method('getSubAdmin')
			->will($this->returnValue($subadmin));

		$result = self::invokePrivate($this->container['UsersController'], 'formatUserForIndex', [$user]);
		$this->assertEquals($expectedResult, $result);
	}

	public function testRestorePossibleWithAdminAndUserRestore() {
		$this->container['IsAdmin'] = true;

		list($user, $expectedResult) = $this->mockUser();

		$this->container['OCP\\App\\IAppManager']
			->expects($this->once())
			->method('isEnabledForUser')
			->with(
				$this->equalTo('encryption')
			)
			->will($this->returnValue(true));
		$this->container['Config']
			->expects($this->once())
			->method('getAppValue')
			->with(
				$this->equalTo('encryption'),
				$this->equalTo('recoveryAdminEnabled'),
				$this->anything()
			)
			->will($this->returnValue('1'));

		$this->container['Config']
			->expects($this->at(1))
			->method('getUserValue')
			->with(
				$this->anything(),
				$this->equalTo('encryption'),
				$this->equalTo('recoveryEnabled'),
				$this->anything()
			)
			->will($this->returnValue('1'));

		$subadmin = $this->getMockBuilder('\OC\SubAdmin')
			->disableOriginalConstructor()
			->getMock();
		$subadmin->expects($this->once())
			->method('getSubAdminsGroups')
			->with($user)
			->will($this->returnValue([]));
		$this->container['GroupManager']
			->expects($this->any())
			->method('getSubAdmin')
			->will($this->returnValue($subadmin));

		$result = self::invokePrivate($this->container['UsersController'], 'formatUserForIndex', [$user]);
		$this->assertEquals($expectedResult, $result);
	}

	public function testRestoreNotPossibleWithoutAdminRestore() {
		$this->container['IsAdmin'] = true;

		list($user, $expectedResult) = $this->mockUser();

		$this->container['OCP\\App\\IAppManager']
			->method('isEnabledForUser')
			->with(
				$this->equalTo('encryption')
			)
			->will($this->returnValue(true));

		$expectedResult['isRestoreDisabled'] = true;

		$subadmin = $this->getMockBuilder('\OC\SubAdmin')
			->disableOriginalConstructor()
			->getMock();
		$subadmin->expects($this->once())
			->method('getSubAdminsGroups')
			->with($user)
			->will($this->returnValue([]));
		$this->container['GroupManager']
			->expects($this->any())
			->method('getSubAdmin')
			->will($this->returnValue($subadmin));

		$result = self::invokePrivate($this->container['UsersController'], 'formatUserForIndex', [$user]);
		$this->assertEquals($expectedResult, $result);
	}

	public function testRestoreNotPossibleWithoutUserRestore() {
		$this->container['IsAdmin'] = true;

		list($user, $expectedResult) = $this->mockUser();

		$this->container['OCP\\App\\IAppManager']
			->expects($this->once())
			->method('isEnabledForUser')
			->with(
				$this->equalTo('encryption')
			)
			->will($this->returnValue(true));
		$this->container['Config']
			->expects($this->once())
			->method('getAppValue')
			->with(
				$this->equalTo('encryption'),
				$this->equalTo('recoveryAdminEnabled'),
				$this->anything()
			)
			->will($this->returnValue('1'));

		$this->container['Config']
			->expects($this->at(1))
			->method('getUserValue')
			->with(
				$this->anything(),
				$this->equalTo('encryption'),
				$this->equalTo('recoveryEnabled'),
				$this->anything()
			)
			->will($this->returnValue('0'));

		$expectedResult['isRestoreDisabled'] = true;

		$subadmin = $this->getMockBuilder('\OC\SubAdmin')
			->disableOriginalConstructor()
			->getMock();
		$subadmin->expects($this->once())
			->method('getSubAdminsGroups')
			->with($user)
			->will($this->returnValue([]));
		$this->container['GroupManager']
			->expects($this->any())
			->method('getSubAdmin')
			->will($this->returnValue($subadmin));

		$result = self::invokePrivate($this->container['UsersController'], 'formatUserForIndex', [$user]);
		$this->assertEquals($expectedResult, $result);
	}

	public function testNoAvatar() {
		$this->container['IsAdmin'] = true;

		list($user, $expectedResult) = $this->mockUser();

		$subadmin = $this->getMockBuilder('\OC\SubAdmin')
			->disableOriginalConstructor()
			->getMock();
		$subadmin->expects($this->once())
			->method('getSubAdminsGroups')
			->with($user)
			->will($this->returnValue([]));
		$this->container['GroupManager']
			->expects($this->any())
			->method('getSubAdmin')
			->will($this->returnValue($subadmin));

		$this->container['OCP\\IAvatarManager']
			->method('getAvatar')
			->will($this->throwException(new \OCP\Files\NotFoundException()));
		$expectedResult['isAvatarAvailable'] = false;

		$result = self::invokePrivate($this->container['UsersController'], 'formatUserForIndex', [$user]);
		$this->assertEquals($expectedResult, $result);
	}

	/**
	 * @return array
	 */
	public function setEmailAddressData() {
		return [
			/* mailAddress,    isValid, expectsUpdate, canChangeDisplayName, responseCode */
			[ '',              true,    true,          true,                 Http::STATUS_OK ],
			[ 'foo@local',     true,    true,          true,                 Http::STATUS_OK],
			[ 'foo@bar@local', false,   false,         true,                 Http::STATUS_UNPROCESSABLE_ENTITY],
			[ 'foo@local',     true,    false,         false,                Http::STATUS_FORBIDDEN],
		];
	}

	/**
	 * @dataProvider setEmailAddressData
	 *
	 * @param string $mailAddress
	 * @param bool $isValid
	 * @param bool $expectsUpdate
	 * @param bool $canChangeDisplayName
	 * @param bool $responseCode
	 */
	public function testSetEmailAddress($mailAddress, $isValid, $expectsUpdate, $canChangeDisplayName, $responseCode) {
		$this->container['IsAdmin'] = true;

		$user = $this->getMockBuilder('\OC\User\User')
			->disableOriginalConstructor()->getMock();
		$user
			->expects($this->any())
			->method('getUID')
			->will($this->returnValue('foo'));
		$user
			->expects($this->any())
			->method('getEMailAddress')
			->will($this->returnValue('foo@local'));
		$user
			->expects($this->any())
			->method('canChangeDisplayName')
			->will($this->returnValue($canChangeDisplayName));
		$user
			->expects($this->any())
			->method('setEMailAddress')
			->with(
				$this->equalTo($mailAddress)
			);

		$this->container['UserSession']
			->expects($this->atLeastOnce())
			->method('getUser')
			->will($this->returnValue($user));
		$this->container['Mailer']
			->expects($this->any())
			->method('validateMailAddress')
			->with($mailAddress)
			->willReturn($isValid);

		if ($isValid) {
			$user->expects($this->atLeastOnce())
				->method('canChangeDisplayName')
				->willReturn(true);
		}

		$this->container['Config']
			->expects($this->any())
			->method('getUserValue')
			->with('foo', 'owncloud', 'changeMail')
			->will($this->returnValue('12000:AVerySecretToken'));
		$this->container['TimeFactory']
			->expects($this->any())
			->method('getTime')
			->willReturnOnConsecutiveCalls(12301, 12348);
		$this->container['UserManager']
			->expects($this->atLeastOnce())
			->method('get')
			->with('foo')
			->will($this->returnValue($user));
		$this->container['SecureRandom']
			->expects($this->any())
			->method('generate')
			->with('21')
			->will($this->returnValue('ThisIsMaybeANotSoSecretToken!'));
		$this->container['Config']
			->expects($this->any())
			->method('setUserValue')
			->with('foo', 'owncloud', 'changeMail', '12348:ThisIsMaybeANotSoSecretToken!');
		$this->container['URLGenerator']
			->expects($this->any())
			->method('linkToRouteAbsolute')
			->will($this->returnValue('https://ownCloud.com/index.php/mailaddress/'));

		$message = $this->getMockBuilder('\OC\Mail\Message')
			->disableOriginalConstructor()->getMock();
		$message
			->expects($this->any())
			->method('setTo')
			->with(['foo@local' => 'foo']);
		$message
			->expects($this->any())
			->method('setSubject')
			->with(' email address confirm');
		$message
			->expects($this->any())
			->method('setPlainBody')
			->with('Use the following link to confirm your changes to the email address: https://ownCloud.com/index.php/mailaddress/');
		$message
			->expects($this->any())
			->method('setFrom')
			->with(['changemail-noreply@localhost' => null]);
		$this->container['Mailer']
			->expects($this->any())
			->method('createMessage')
			->will($this->returnValue($message));
		$this->container['Mailer']
			->expects($this->any())
			->method('send')
			->with($message);

		$response = $this->container['UsersController']->setMailAddress($user->getUID(), $mailAddress);
		$this->assertSame($responseCode, $response->getStatus());
	}

	public function testStatsAdmin() {
		$this->container['IsAdmin'] = true;

		$this->container['UserManager']
			->expects($this->at(0))
			->method('countUsers')
			->will($this->returnValue([128, 44]));

		$expectedResponse = new DataResponse(
			[
				'totalUsers' => 172
			]
		);
		$response = $this->container['UsersController']->stats();
		$this->assertEquals($expectedResponse, $response);
	}

	/**
	 * Tests that the subadmin stats return unique users, even
	 * when a user appears in several groups.
	 */
	public function testStatsSubAdmin() {
		$this->container['IsAdmin'] = false;

		$user = $this->getMockBuilder('\OC\User\User')
			->disableOriginalConstructor()->getMock();

		$this->container['UserSession']
			->expects($this->once())
			->method('getUser')
			->will($this->returnValue($user));

		$group1 = $this->getMockBuilder('\OC\Group\Group')
			->disableOriginalConstructor()->getMock();
		$group1
			->expects($this->once())
			->method('getUsers')
			->will($this->returnValue(['foo' => 'M. Foo', 'admin' => 'S. Admin']));

		$group2 = $this->getMockBuilder('\OC\Group\Group')
			->disableOriginalConstructor()->getMock();
		$group2
			->expects($this->once())
			->method('getUsers')
			->will($this->returnValue(['bar' => 'B. Ar']));

		$subadmin = $this->getMockBuilder('\OC\SubAdmin')
			->disableOriginalConstructor()
			->getMock();
		$subadmin
			->expects($this->at(0))
			->method('getSubAdminsGroups')
			->will($this->returnValue([$group1, $group2]));

		$this->container['GroupManager']
			->expects($this->any())
			->method('getSubAdmin')
			->will($this->returnValue($subadmin));

		$expectedResponse = new DataResponse(
			[
				'totalUsers' => 3
			]
		);

		$response = $this->container['UsersController']->stats();
		$this->assertEquals($expectedResponse, $response);
	}

	public function testSetDisplayNameNull() {
		$user = $this->createMock('\OCP\IUser');
		$user->method('getUID')->willReturn('userName');

		$this->container['UserSession']
			->expects($this->once())
			->method('getUser')
			->willReturn($user);

		$expectedResponse = new DataResponse(
			[
				'status' => 'error',
				'data' => [
					'message' => 'Authentication error',
				],
			]
		);
		$response = $this->container['UsersController']->setDisplayName(null, 'displayName');

		$this->assertEquals($expectedResponse, $response);
	}

	public function dataSetDisplayName() {
		$data = [];

		$user1 = $this->createMock('\OCP\IUser');
		$user1->method('getUID')->willReturn('user1');
		$user1->method('canChangeDisplayName')->willReturn(true);
		$data[] = [$user1, $user1, false, false, true];

		$user1 = $this->createMock('\OCP\IUser');
		$user1->method('getUID')->willReturn('user1');
		$user1->method('canChangeDisplayName')->willReturn(false);
		$data[] = [$user1, $user1, false, false, false];

		$user1 = $this->createMock('\OCP\IUser');
		$user1->method('getUID')->willReturn('user1');
		$user2 = $this->createMock('\OCP\IUser');
		$user2->method('getUID')->willReturn('user2');
		$user2->method('canChangeDisplayName')->willReturn(true);
		$data[] = [$user1, $user2, false, false, false];

		$user1 = $this->createMock('\OCP\IUser');
		$user1->method('getUID')->willReturn('user1');
		$user2 = $this->createMock('\OCP\IUser');
		$user2->method('getUID')->willReturn('user2');
		$user2->method('canChangeDisplayName')->willReturn(true);
		$data[] = [$user1, $user2, true, false, true];

		$user1 = $this->createMock('\OCP\IUser');
		$user1->method('getUID')->willReturn('user1');
		$user2 = $this->createMock('\OCP\IUser');
		$user2->method('getUID')->willReturn('user2');
		$user2->method('canChangeDisplayName')->willReturn(true);
		$data[] = [$user1, $user2, false, true, true];

		return $data;
	}

	/**
	 * @dataProvider dataSetDisplayName
	 */
	public function testSetDisplayName($currentUser, $editUser, $isAdmin, $isSubAdmin, $valid) {
		$this->container['UserSession']
			->expects($this->once())
			->method('getUser')
			->willReturn($currentUser);
		$this->container['UserManager']
			->expects($this->once())
			->method('get')
			->with($editUser->getUID())
			->willReturn($editUser);

		$subadmin = $this->getMockBuilder('\OC\SubAdmin')
			->disableOriginalConstructor()
			->getMock();
		$subadmin
			->method('isUserAccessible')
			->with($currentUser, $editUser)
			->willReturn($isSubAdmin);

		$this->container['GroupManager']
			->method('getSubAdmin')
			->willReturn($subadmin);
		$this->container['GroupManager']
			->method('isAdmin')
			->with($currentUser->getUID())
			->willReturn($isAdmin);

		if ($valid === true) {
			$editUser->expects($this->once())
				->method('setDisplayName')
				->with('newDisplayName')
				->willReturn(true);
			$expectedResponse = new DataResponse(
				[
					'status' => 'success',
					'data' => [
						'message' => 'Your full name has been changed.',
						'username' => $editUser->getUID(),
						'displayName' => 'newDisplayName',
					],
				]
			);
		} else {
			$editUser->expects($this->never())->method('setDisplayName');
			$expectedResponse = new DataResponse(
				[
					'status' => 'error',
					'data' => [
						'message' => 'Authentication error',
					],
				]
			);
		}

		$response = $this->container['UsersController']->setDisplayName($editUser->getUID(), 'newDisplayName');
		$this->assertEquals($expectedResponse, $response);
	}

	public function testSetDisplayNameFails() {
		$user = $this->createMock('\OCP\IUser');
		$user->method('canChangeDisplayname')->willReturn(true);
		$user->method('getUID')->willReturn('user');
		$user->expects($this->once())
			->method('setDisplayName')
			->with('newDisplayName')
			->willReturn(false);
		$user->method('getDisplayName')->willReturn('oldDisplayName');

		$this->container['UserSession']
			->expects($this->once())
			->method('getUser')
			->willReturn($user);
		$this->container['UserManager']
			->expects($this->once())
			->method('get')
			->with($user->getUID())
			->willReturn($user);

		$subadmin = $this->getMockBuilder('\OC\SubAdmin')
			->disableOriginalConstructor()
			->getMock();
		$subadmin
			->method('isUserAccessible')
			->with($user, $user)
			->willReturn(false);

		$this->container['GroupManager']
			->method('getSubAdmin')
			->willReturn($subadmin);
		$this->container['GroupManager']
			->expects($this->once())
			->method('isAdmin')
			->with($user->getUID())
			->willReturn(false);

		$expectedResponse = new DataResponse(
			[
				'status' => 'error',
				'data' => [
					'message' => 'Unable to change full name',
					'displayName' => 'oldDisplayName',
				],
			]
		);
		$response = $this->container['UsersController']->setDisplayName($user->getUID(), 'newDisplayName');
		$this->assertEquals($expectedResponse, $response);
	}
<<<<<<< HEAD

	public function testDifferentLoggedUserAndRequestUser() {
		$token = 'AVerySecretToken';
		$userId = 'ExistingUser';
		$mailAddress = 'sample@email.com';
		$userObject = $this->getMockBuilder('OCP\IUser')
			->disableOriginalConstructor()->getMock();
		$diffUserObject = $this->getMockBuilder('OCP\IUser')
			->disableOriginalConstructor()->getMock();

		$this->container['UserManager']
			->expects($this->once())
			->method('get')
			->with($userId)
			->will($this->returnValue($userObject));
		$this->container['UserSession']
			->expects($this->once())
			->method('getUser')
			->will($this->returnValue($diffUserObject));
		$this->container['Logger']
			->expects($this->once())
			->method('error')
			->with('The logged in user is different than expected.');

		$expectedResponse = new RedirectResponse(
			$this->container['URLGenerator']->linkToRoute('settings.SettingsPage.getPersonal', ['changestatus' => 'error'])
		);

		$response = $this->container['UsersController']->changeMail($token, $userId, $mailAddress);
		$this->assertEquals($expectedResponse, $response);

	}

	public function testInvalidEmailChangeToken() {
		$token = 'AVerySecretToken';
		$userId = 'ExistingUser';
		$mailAddress = 'sample@email.com';
		$userObject = $this->getMockBuilder('OCP\IUser')
			->disableOriginalConstructor()->getMock();

		$this->container['UserManager']
			->expects($this->atLeastOnce())
			->method('get')
			->with($userId)
			->will($this->returnValue($userObject));
		$this->container['UserSession']
			->expects($this->once())
			->method('getUser')
			->will($this->returnValue($userObject));
		$this->container['Logger']
			->expects($this->once())
			->method('error')
			->with('Couldn\'t change the email address because the token is invalid');


		$expectedResponse = new RedirectResponse(
			$this->container['URLGenerator']->linkToRoute('settings.SettingsPage.getPersonal', ['changestatus' => 'error'])
		);

		$response = $this->container['UsersController']->changeMail($token, $userId, $mailAddress);
		$this->assertEquals($expectedResponse, $response);
	}

=======
	
	public function testDisableSelfAdmin() {
		$this->container['IsAdmin'] = true;
		$user = $this->getMockBuilder('\OC\User\User')
			->disableOriginalConstructor()->getMock();
		$user
			->expects($this->once())
			->method('getUID')
			->will($this->returnValue('myself'));
		$this->container['UserSession']
			->method('getUser')
			->will($this->returnValue($user));
		$expectedResponse = new DataResponse(
			[
				'status' => 'error',
				'data' => [
					'message' => 'Forbidden'
				]
			],
			Http::STATUS_FORBIDDEN
		);
		$response = $this->container['UsersController']->setEnabled('myself', 'false');
		$this->assertEquals($expectedResponse, $response);
	}

	public function testEnableSelfAdmin() {
		$this->container['IsAdmin'] = true;
		$user = $this->getMockBuilder('\OC\User\User')
			->disableOriginalConstructor()->getMock();
		$user
			->expects($this->once())
			->method('getUID')
			->will($this->returnValue('myself'));
		$this->container['UserSession']
			->method('getUser')
			->will($this->returnValue($user));
		$expectedResponse = new DataResponse(
			[
				'status' => 'error',
				'data' => [
					'message' => 'Forbidden'
				]
			],
			Http::STATUS_FORBIDDEN
		);
		$response = $this->container['UsersController']->setEnabled('myself', 'true');
		$this->assertEquals($expectedResponse, $response);
	}

	public function testDisableSelfSubadmin() {
		$this->container['IsAdmin'] = false;
		$user = $this->getMockBuilder('\OC\User\User')
			->disableOriginalConstructor()->getMock();
		$user
			->expects($this->once())
			->method('getUID')
			->will($this->returnValue('myself'));
		$this->container['UserSession']
			->method('getUser')
			->will($this->returnValue($user));
		$expectedResponse = new DataResponse(
			[
				'status' => 'error',
				'data' => [
					'message' => 'Forbidden'
				]
			],
			Http::STATUS_FORBIDDEN
		);
		$response = $this->container['UsersController']->setEnabled('myself', 'false');
		$this->assertEquals($expectedResponse, $response);
	}

	public function testEnableSelfSubadmin() {
		$this->container['IsAdmin'] = false;
		$user = $this->getMockBuilder('\OC\User\User')
			->disableOriginalConstructor()->getMock();
		$user
			->expects($this->once())
			->method('getUID')
			->will($this->returnValue('myself'));
		$this->container['UserSession']
			->method('getUser')
			->will($this->returnValue($user));
		$expectedResponse = new DataResponse(
			[
				'status' => 'error',
				'data' => [
					'message' => 'Forbidden'
				]
			],
			Http::STATUS_FORBIDDEN
		);

		$response = $this->container['UsersController']->setEnabled('myself', 'true');
		$this->assertEquals($expectedResponse, $response);
	}

	public function testDisableAdmin() {
		$this->container['IsAdmin'] = true;
		$user = $this->getMockBuilder('\OC\User\User')
			->disableOriginalConstructor()->getMock();
		$user
			->expects($this->once())
			->method('getUID')
			->will($this->returnValue('Admin'));
		$toDisableUser = $this->getMockBuilder('\OC\User\User')
			->disableOriginalConstructor()->getMock();
		$this->container['UserSession']
			->method('getUser')
			->will($this->returnValue($user));
		$this->container['UserManager']
			->method('get')
			->with('UserToDisable')
			->will($this->returnValue($toDisableUser));
		$expectedResponse = new DataResponse(
			[
				'status' => 'success',
				'data' => [
					'username' => 'UserToDisable',
					'enabled' => 'false'
				]
			],
			Http::STATUS_OK
		);
		$response = $this->container['UsersController']->setEnabled('UserToDisable', 'false');
		$this->assertEquals($expectedResponse, $response);
	}

	public function testEnableAdmin() {
		$this->container['IsAdmin'] = true;
		$user = $this->getMockBuilder('\OC\User\User')
			->disableOriginalConstructor()->getMock();
		$user
			->expects($this->once())
			->method('getUID')
			->will($this->returnValue('Admin'));
		$toEnableUser = $this->getMockBuilder('\OC\User\User')
			->disableOriginalConstructor()->getMock();
		$this->container['UserSession']
			->method('getUser')
			->will($this->returnValue($user));
		$this->container['UserManager']
			->method('get')
			->with('UserToEnable')
			->will($this->returnValue($toEnableUser));
		$expectedResponse = new DataResponse(
			[
				'status' => 'success',
				'data' => [
					'username' => 'UserToEnable',
					'enabled' => 'true'
				]
			],
			Http::STATUS_OK
		);
		$response = $this->container['UsersController']->setEnabled('UserToEnable', 'true');
		$this->assertEquals($expectedResponse, $response);
	}

	public function testDisableSubAdmin() {
		$this->container['IsAdmin'] = false;
		$user = $this->getMockBuilder('\OC\User\User')
			->disableOriginalConstructor()->getMock();
		$user
			->expects($this->once())
			->method('getUID')
			->will($this->returnValue('myself'));
		$this->container['UserSession']
			->method('getUser')
			->will($this->returnValue($user));
		$user = $this->getMockBuilder('\OC\User\User')
			->disableOriginalConstructor()->getMock();
		$toDisableUser = $this->getMockBuilder('\OC\User\User')
			->disableOriginalConstructor()->getMock();
		$this->container['UserSession']
			->method('getUser')
			->will($this->returnValue($user));
		$this->container['UserManager']
			->method('get')
			->with('UserToDisable')
			->will($this->returnValue($toDisableUser));
		$subadmin = $this->getMockBuilder('\OC\SubAdmin')
			->disableOriginalConstructor()
			->getMock();
		$subadmin->expects($this->once())
			->method('isUserAccessible')
			->with($user, $toDisableUser)
			->will($this->returnValue(true));
		$this->container['GroupManager']
			->expects($this->any())
			->method('getSubAdmin')
			->will($this->returnValue($subadmin));
		$expectedResponse = new DataResponse(
			[
				'status' => 'success',
				'data' => [
					'username' => 'UserToDisable',
					'enabled' => 'false'
				]
			],
			Http::STATUS_OK
		);
		$response = $this->container['UsersController']->setEnabled('UserToDisable', 'false');
		$this->assertEquals($expectedResponse, $response);
	}

	public function testEnableSubAdmin() {
		$this->container['IsAdmin'] = false;
		$user = $this->getMockBuilder('\OC\User\User')
			->disableOriginalConstructor()->getMock();
		$user
			->expects($this->once())
			->method('getUID')
			->will($this->returnValue('myself'));
		$this->container['UserSession']
			->method('getUser')
			->will($this->returnValue($user));
		$user = $this->getMockBuilder('\OC\User\User')
			->disableOriginalConstructor()->getMock();
		$toEnableUser = $this->getMockBuilder('\OC\User\User')
			->disableOriginalConstructor()->getMock();
		$this->container['UserSession']
			->method('getUser')
			->will($this->returnValue($user));
		$this->container['UserManager']
			->method('get')
			->with('UserToEnable')
			->will($this->returnValue($toEnableUser));
		$subadmin = $this->getMockBuilder('\OC\SubAdmin')
			->disableOriginalConstructor()
			->getMock();
		$subadmin->expects($this->once())
			->method('isUserAccessible')
			->with($user, $toEnableUser)
			->will($this->returnValue(true));
		$this->container['GroupManager']
			->expects($this->any())
			->method('getSubAdmin')
			->will($this->returnValue($subadmin));
		$expectedResponse = new DataResponse(
			[
				'status' => 'success',
				'data' => [
					'username' => 'UserToEnable',
					'enabled' => 'true'
				]
			],
			Http::STATUS_OK
		);
		$response = $this->container['UsersController']->setEnabled('UserToEnable', 'true');
		$this->assertEquals($expectedResponse, $response);
	}
	
	public function testDisableNotAccessibleToSubAdmin() {
		$this->container['IsAdmin'] = false;
		$user = $this->getMockBuilder('\OC\User\User')
			->disableOriginalConstructor()->getMock();
		$user
			->expects($this->once())
			->method('getUID')
			->will($this->returnValue('myself'));
		$this->container['UserSession']
			->method('getUser')
			->will($this->returnValue($user));
		$toDisableUser = $this->getMockBuilder('\OC\User\User')
			->disableOriginalConstructor()->getMock();
		$this->container['UserSession']
			->method('getUser')
			->will($this->returnValue($user));
		$this->container['UserManager']
			->method('get')
			->with('UserToDisable')
			->will($this->returnValue($toDisableUser));
		$subadmin = $this->getMockBuilder('\OC\SubAdmin')
			->disableOriginalConstructor()
			->getMock();
		$subadmin->expects($this->once())
			->method('isUserAccessible')
			->with($user, $toDisableUser)
			->will($this->returnValue(false));
		$this->container['GroupManager']
			->expects($this->any())
			->method('getSubAdmin')
			->will($this->returnValue($subadmin));
		$expectedResponse = new DataResponse(
			[
				'status' => 'error',
				'data' => [
					'message' => 'Forbidden'
				]
			],
			Http::STATUS_FORBIDDEN
		);
		$response = $this->container['UsersController']->setEnabled('UserToDisable', 'false');
		$this->assertEquals($expectedResponse, $response);
	}

	public function testEnableNotAccessibleToSubAdmin() {
		$this->container['IsAdmin'] = false;
		$user = $this->getMockBuilder('\OC\User\User')
			->disableOriginalConstructor()->getMock();
		$user
			->expects($this->once())
			->method('getUID')
			->will($this->returnValue('myself'));
		$this->container['UserSession']
			->method('getUser')
			->will($this->returnValue($user));
		$toEnableUser = $this->getMockBuilder('\OC\User\User')
			->disableOriginalConstructor()->getMock();
		$this->container['UserSession']
			->method('getUser')
			->will($this->returnValue($user));
		$this->container['UserManager']
			->method('get')
			->with('UserToEnable')
			->will($this->returnValue($toEnableUser));
		$subadmin = $this->getMockBuilder('\OC\SubAdmin')
			->disableOriginalConstructor()
			->getMock();
		$subadmin->expects($this->once())
			->method('isUserAccessible')
			->with($user, $toEnableUser)
			->will($this->returnValue(false));
		$this->container['GroupManager']
			->expects($this->any())
			->method('getSubAdmin')
			->will($this->returnValue($subadmin));
		$expectedResponse = new DataResponse(
			[
				'status' => 'error',
				'data' => [
					'message' => 'Forbidden'
				]
			],
			Http::STATUS_FORBIDDEN
		);
		$response = $this->container['UsersController']->setEnabled('UserToEnable', 'true');
		$this->assertEquals($expectedResponse, $response);
	}
>>>>>>> 7fbc9358
}<|MERGE_RESOLUTION|>--- conflicted
+++ resolved
@@ -2149,7 +2149,6 @@
 		$response = $this->container['UsersController']->setDisplayName($user->getUID(), 'newDisplayName');
 		$this->assertEquals($expectedResponse, $response);
 	}
-<<<<<<< HEAD
 
 	public function testDifferentLoggedUserAndRequestUser() {
 		$token = 'AVerySecretToken';
@@ -2180,7 +2179,6 @@
 
 		$response = $this->container['UsersController']->changeMail($token, $userId, $mailAddress);
 		$this->assertEquals($expectedResponse, $response);
-
 	}
 
 	public function testInvalidEmailChangeToken() {
@@ -2212,8 +2210,6 @@
 		$response = $this->container['UsersController']->changeMail($token, $userId, $mailAddress);
 		$this->assertEquals($expectedResponse, $response);
 	}
-
-=======
 	
 	public function testDisableSelfAdmin() {
 		$this->container['IsAdmin'] = true;
@@ -2555,5 +2551,4 @@
 		$response = $this->container['UsersController']->setEnabled('UserToEnable', 'true');
 		$this->assertEquals($expectedResponse, $response);
 	}
->>>>>>> 7fbc9358
 }