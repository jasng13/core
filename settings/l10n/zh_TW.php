<?php $TRANSLATIONS = array(
"Unable to load list from App Store" => "無法從 App Store 讀取清單",
<<<<<<< HEAD
"Authentication error" => "認證錯誤",
"Group already exists" => "群組已存在",
"Unable to add group" => "群組增加失敗",
=======
"Group already exists" => "群組已存在",
"Unable to add group" => "群組增加失敗",
"Could not enable app. " => "未能啟動此app",
>>>>>>> d1c0f2a7
"Email saved" => "Email已儲存",
"Invalid email" => "無效的email",
"OpenID Changed" => "OpenID 已變更",
"Invalid request" => "無效請求",
"Unable to delete group" => "群組刪除錯誤",
<<<<<<< HEAD
=======
"Authentication error" => "認證錯誤",
>>>>>>> d1c0f2a7
"Unable to delete user" => "使用者刪除錯誤",
"Language changed" => "語言已變更",
"Unable to add user to group %s" => "使用者加入群組%s錯誤",
"Unable to remove user from group %s" => "使用者移出群組%s錯誤",
"Disable" => "停用",
"Enable" => "啟用",
"Saving..." => "儲存中...",
"__language_name__" => "__語言_名稱__",
<<<<<<< HEAD
"Security Warning" => "安全性警告",
"Cron" => "定期執行",
"Allow links" => "允許連結",
"Allow users to share items to the public with links" => "允許使用者以結連公開分享檔案",
"Allow resharing" => "允許轉貼分享",
"Allow users to share items shared with them again" => "允許使用者轉貼共享檔案",
"Allow users to share with anyone" => "允許使用者公開分享",
"Allow users to only share with users in their groups" => "僅允許使用者在群組內分享",
"Log" => "紀錄",
"More" => "更多",
=======
>>>>>>> d1c0f2a7
"Add your App" => "添加你的 App",
"More Apps" => "更多Apps",
"Select an App" => "選擇一個應用程式",
"See application page at apps.owncloud.com" => "查看應用程式頁面於 apps.owncloud.com",
<<<<<<< HEAD
=======
"<span class=\"licence\"></span>-licensed by <span class=\"author\"></span>" => "<span class=\"licence\"></span>-核准: <span class=\"author\"></span>",
>>>>>>> d1c0f2a7
"Documentation" => "文件",
"Managing Big Files" => "管理大檔案",
"Ask a question" => "提問",
"Problems connecting to help database." => "連接到求助資料庫時發生問題",
"Go there manually." => "手動前往",
"Answer" => "答案",
"Desktop and Mobile Syncing Clients" => "桌機與手機同步客戶端",
"Download" => "下載",
<<<<<<< HEAD
=======
"Your password was changed" => "你的密碼已更改",
>>>>>>> d1c0f2a7
"Unable to change your password" => "無法變更你的密碼",
"Current password" => "目前密碼",
"New password" => "新密碼",
"show" => "顯示",
"Change password" => "變更密碼",
"Email" => "電子郵件",
"Your email address" => "你的電子郵件信箱",
"Fill in an email address to enable password recovery" => "請填入電子郵件信箱以便回復密碼",
"Language" => "語言",
"Help translate" => "幫助翻譯",
"use this address to connect to your ownCloud in your file manager" => "使用這個位址去連接到你的私有雲檔案管理員",
"Developed by the <a href=\"http://ownCloud.org/contact\" target=\"_blank\">ownCloud community</a>, the <a href=\"https://github.com/owncloud\" target=\"_blank\">source code</a> is licensed under the <a href=\"http://www.gnu.org/licenses/agpl-3.0.html\" target=\"_blank\"><abbr title=\"Affero General Public License\">AGPL</abbr></a>." => "由<a href=\"http://ownCloud.org/contact\" target=\"_blank\">ownCloud 社區</a>開發，<a href=\"https://github.com/owncloud\" target=\"_blank\">源代碼</a>在<a href=\"http://www.gnu.org/licenses/agpl-3.0.html\" target=\"_blank\"><abbr title=\"Affero General Public License\">AGPL</abbr></a>許可證下發布。",
"Name" => "名稱",
"Password" => "密碼",
"Groups" => "群組",
"Create" => "創造",
"Default Quota" => "預設容量限制",
"Other" => "其他",
"Group Admin" => "群組 管理員",
"Quota" => "容量限制",
"Delete" => "刪除"
);<|MERGE_RESOLUTION|>--- conflicted
+++ resolved
@@ -1,64 +1,38 @@
 <?php $TRANSLATIONS = array(
 "Unable to load list from App Store" => "無法從 App Store 讀取清單",
-<<<<<<< HEAD
-"Authentication error" => "認證錯誤",
-"Group already exists" => "群組已存在",
-"Unable to add group" => "群組增加失敗",
-=======
 "Group already exists" => "群組已存在",
 "Unable to add group" => "群組增加失敗",
 "Could not enable app. " => "未能啟動此app",
->>>>>>> d1c0f2a7
 "Email saved" => "Email已儲存",
 "Invalid email" => "無效的email",
 "OpenID Changed" => "OpenID 已變更",
 "Invalid request" => "無效請求",
 "Unable to delete group" => "群組刪除錯誤",
-<<<<<<< HEAD
-=======
 "Authentication error" => "認證錯誤",
->>>>>>> d1c0f2a7
 "Unable to delete user" => "使用者刪除錯誤",
 "Language changed" => "語言已變更",
+"Admins can't remove themself from the admin group" => "管理者帳號無法從管理者群組中移除",
 "Unable to add user to group %s" => "使用者加入群組%s錯誤",
 "Unable to remove user from group %s" => "使用者移出群組%s錯誤",
 "Disable" => "停用",
 "Enable" => "啟用",
 "Saving..." => "儲存中...",
 "__language_name__" => "__語言_名稱__",
-<<<<<<< HEAD
-"Security Warning" => "安全性警告",
-"Cron" => "定期執行",
-"Allow links" => "允許連結",
-"Allow users to share items to the public with links" => "允許使用者以結連公開分享檔案",
-"Allow resharing" => "允許轉貼分享",
-"Allow users to share items shared with them again" => "允許使用者轉貼共享檔案",
-"Allow users to share with anyone" => "允許使用者公開分享",
-"Allow users to only share with users in their groups" => "僅允許使用者在群組內分享",
-"Log" => "紀錄",
-"More" => "更多",
-=======
->>>>>>> d1c0f2a7
 "Add your App" => "添加你的 App",
 "More Apps" => "更多Apps",
 "Select an App" => "選擇一個應用程式",
 "See application page at apps.owncloud.com" => "查看應用程式頁面於 apps.owncloud.com",
-<<<<<<< HEAD
-=======
 "<span class=\"licence\"></span>-licensed by <span class=\"author\"></span>" => "<span class=\"licence\"></span>-核准: <span class=\"author\"></span>",
->>>>>>> d1c0f2a7
 "Documentation" => "文件",
 "Managing Big Files" => "管理大檔案",
 "Ask a question" => "提問",
 "Problems connecting to help database." => "連接到求助資料庫時發生問題",
 "Go there manually." => "手動前往",
 "Answer" => "答案",
+"You have used <strong>%s</strong> of the available <strong>%s</strong>" => "您已經使用了 <strong>%s</strong> ，目前可用空間為 <strong>%s</strong>",
 "Desktop and Mobile Syncing Clients" => "桌機與手機同步客戶端",
 "Download" => "下載",
-<<<<<<< HEAD
-=======
 "Your password was changed" => "你的密碼已更改",
->>>>>>> d1c0f2a7
 "Unable to change your password" => "無法變更你的密碼",
 "Current password" => "目前密碼",
 "New password" => "新密碼",
