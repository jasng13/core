--- conflicted
+++ resolved
@@ -7,15 +7,9 @@
 msgstr ""
 "Project-Id-Version: ownCloud\n"
 "Report-Msgid-Bugs-To: http://bugs.owncloud.org/\n"
-<<<<<<< HEAD
-"POT-Creation-Date: 2013-04-23 01:58+0200\n"
-"PO-Revision-Date: 2013-04-22 15:10+0000\n"
-"Last-Translator: KAT.RAT12 <spanish.katerina@gmail.com>\n"
-=======
 "POT-Creation-Date: 2013-04-27 02:16+0200\n"
 "PO-Revision-Date: 2013-04-26 08:29+0000\n"
 "Last-Translator: I Robot <owncloud-bot@tmit.eu>\n"
->>>>>>> 4ab36142
 "Language-Team: Turkish (http://www.transifex.com/projects/p/owncloud/language/tr/)\n"
 "MIME-Version: 1.0\n"
 "Content-Type: text/plain; charset=UTF-8\n"
@@ -43,18 +37,25 @@
 msgid "Error configuring Google Drive storage"
 msgstr "Google Drive depo yapılandırma hatası"
 
-#: lib/config.php:424
+#: lib/config.php:431
 msgid ""
 "<b>Warning:</b> \"smbclient\" is not installed. Mounting of CIFS/SMB shares "
 "is not possible. Please ask your system administrator to install it."
 msgstr "<b>Uyari.</b>''smbclient''yüklü değil. Mont etme CIFS/SMB hissenin mümkün değildir. Lutfen kullanici sistemin sormak onu yuklemek ici,  "
 
-#: lib/config.php:427
+#: lib/config.php:434
 msgid ""
 "<b>Warning:</b> The FTP support in PHP is not enabled or installed. Mounting"
 " of FTP shares is not possible. Please ask your system administrator to "
 "install it."
 msgstr "<Uyari.</b>. Sistem FTP PHPden aktif degil veya yuklemedi. Monte etme hissenin FTP mumkun degildir. Lutfen kullaniici sistemin sormak onu yuklemek icin."
+
+#: lib/config.php:437
+msgid ""
+"<b>Warning:</b> The Curl support in PHP is not enabled or installed. "
+"Mounting of ownCloud / WebDAV or GoogleDrive is not possible. Please ask "
+"your system administrator to install it."
+msgstr "<b> Ihbar </b>. Dayanma Curl PHPden aktif veya yuklemedi degil. Monte ownClouden/WebDay veya GoogleDrive mumkun degil. Lutfen sistm yonetici sormak yuklemek icin. "
 
 #: templates/settings.php:3
 msgid "External Storage"
