--- conflicted
+++ resolved
@@ -150,11 +150,7 @@
 					$cache = $storage->getCache();
 					$id = $cache->getId($internalPath);
 				} else {
-<<<<<<< HEAD
-					Util::writeLog('core', 'Path not in cache: ' . $internalPath, Util::ERROR);
-=======
 					$id = -1;
->>>>>>> 4c964cbb
 				}
 			}
 		}
