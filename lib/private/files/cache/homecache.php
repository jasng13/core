<?php
/**
 * Copyright (c) 2012 Robin Appelman <icewind@owncloud.com>
 * This file is licensed under the Affero General Public License version 3 or
 * later.
 * See the COPYING-README file.
 */

namespace OC\Files\Cache;

class HomeCache extends Cache {
	/**
	 * get the size of a folder and set it in the cache
	 *
	 * @param string $path
	 * @param array $entry (optional) meta data of the folder
	 * @return int
	 */
<<<<<<< HEAD
	public function calculateFolderSize($path, $entry = null) {
		if ($path !== '/' and $path !== '' and $path !== 'files') {
			return parent::calculateFolderSize($path, $entry);
		} elseif ($path === '' or $path === '/') {
			// since the size of / isn't used (the size of /files is used instead) there is no use in calculating it
			return 0;
=======
	public function calculateFolderSize($path) {
		if ($path !== '/' and $path !== '' and $path !== 'files' and $path !== 'files_trashbin') {
			return parent::calculateFolderSize($path);
>>>>>>> c1cb9ee9
		}

		$totalSize = 0;
		if (is_null($entry)) {
			$entry = $this->get($path);
		}
		if ($entry && $entry['mimetype'] === 'httpd/unix-directory') {
			$id = $entry['fileid'];
			$sql = 'SELECT SUM(`size`) AS f1, ' .
			   'SUM(`unencrypted_size`) AS f2 FROM `*PREFIX*filecache` ' .
				'WHERE `parent` = ? AND `storage` = ? AND `size` >= 0';
			$result = \OC_DB::executeAudited($sql, array($id, $this->getNumericStorageId()));
			if ($row = $result->fetchRow()) {
				list($sum, $unencryptedSum) = array_values($row);
				$totalSize = (int)$sum;
				$unencryptedSize = (int)$unencryptedSum;
				if ($entry['size'] !== $totalSize) {
					$this->update($id, array('size' => $totalSize));
				}
				if ($entry['unencrypted_size'] !== $unencryptedSize) {
					$this->update($id, array('unencrypted_size' => $unencryptedSize));
				}
			}
		}
		return $totalSize;
	}

	/**
	 * @param string $path
	 * @return array
	 */
	public function get($path) {
		$data = parent::get($path);
		if ($path === '' or $path === '/') {
			// only the size of the "files" dir counts
			$filesData = parent::get('files');

			if (isset($filesData['size'])) {
				$data['size'] = $filesData['size'];
			}
		}
		return $data;
	}
}<|MERGE_RESOLUTION|>--- conflicted
+++ resolved
@@ -16,18 +16,12 @@
 	 * @param array $entry (optional) meta data of the folder
 	 * @return int
 	 */
-<<<<<<< HEAD
 	public function calculateFolderSize($path, $entry = null) {
-		if ($path !== '/' and $path !== '' and $path !== 'files') {
+		if ($path !== '/' and $path !== '' and $path !== 'files' and $path !== 'files_trashbin') {
 			return parent::calculateFolderSize($path, $entry);
 		} elseif ($path === '' or $path === '/') {
 			// since the size of / isn't used (the size of /files is used instead) there is no use in calculating it
 			return 0;
-=======
-	public function calculateFolderSize($path) {
-		if ($path !== '/' and $path !== '' and $path !== 'files' and $path !== 'files_trashbin') {
-			return parent::calculateFolderSize($path);
->>>>>>> c1cb9ee9
 		}
 
 		$totalSize = 0;
