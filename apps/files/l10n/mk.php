<?php $TRANSLATIONS = array(
"There is no error, the file uploaded with success" => "Нема грешка, датотеката беше подигната успешно",
<<<<<<< HEAD
=======
"The uploaded file exceeds the upload_max_filesize directive in php.ini: " => "Подигнатата датотека ја надминува upload_max_filesize директивата во php.ini:",
>>>>>>> 166da88b
"The uploaded file exceeds the MAX_FILE_SIZE directive that was specified in the HTML form" => "Подигнатата датотеката ја надминува MAX_FILE_SIZE директивата која беше поставена во HTML формата",
"The uploaded file was only partially uploaded" => "Датотеката беше само делумно подигната.",
"No file was uploaded" => "Не беше подигната датотека",
"Missing a temporary folder" => "Не постои привремена папка",
"Failed to write to disk" => "Неуспеав да запишам на диск",
"Files" => "Датотеки",
"Unshare" => "Не споделувај",
"Delete" => "Избриши",
"Rename" => "Преименувај",
"{new_name} already exists" => "{new_name} веќе постои",
"replace" => "замени",
"suggest name" => "предложи име",
"cancel" => "откажи",
"replaced {new_name}" => "земенета {new_name}",
"undo" => "врати",
"replaced {new_name} with {old_name}" => "заменета {new_name} со {old_name}",
"unshared {files}" => "без споделување {files}",
"deleted {files}" => "избришани {files}",
"Invalid name, '\\', '/', '<', '>', ':', '\"', '|', '?' and '*' are not allowed." => "Неправилно име. , '\\', '/', '<', '>', ':', '\"', '|', '?' и '*' не се дозволени.",
"generating ZIP-file, it may take some time." => "Се генерира ZIP фајлот, ќе треба извесно време.",
"Unable to upload your file as it is a directory or has 0 bytes" => "Не може да се преземе вашата датотека бидејќи фолдерот во кој се наоѓа фајлот има големина од 0 бајти",
"Upload Error" => "Грешка при преземање",
"Close" => "Затвои",
"Pending" => "Чека",
"1 file uploading" => "1 датотека се подига",
"{count} files uploading" => "{count} датотеки се подигаат",
"Upload cancelled." => "Преземањето е прекинато.",
<<<<<<< HEAD
=======
"File upload is in progress. Leaving the page now will cancel the upload." => "Подигање на датотека е во тек. Напуштење на страницата ќе го прекине.",
"Invalid folder name. Usage of \"Shared\" is reserved by Owncloud" => "Неправилно име на папка. Користењето на „Shared“ е резервирано за Owncloud",
"{count} files scanned" => "{count}  датотеки скенирани",
"error while scanning" => "грешка при скенирање",
>>>>>>> 166da88b
"Name" => "Име",
"Size" => "Големина",
"Modified" => "Променето",
"1 folder" => "1 папка",
"{count} folders" => "{count} папки",
"1 file" => "1 датотека",
"{count} files" => "{count} датотеки",
"File handling" => "Ракување со датотеки",
"Maximum upload size" => "Максимална големина за подигање",
"max. possible: " => "макс. можно:",
"Needed for multi-file and folder downloads." => "Потребно за симнување повеќе-датотеки и папки.",
"Enable ZIP-download" => "Овозможи ZIP симнување ",
"0 is unlimited" => "0 е неограничено",
"Maximum input size for ZIP files" => "Максимална големина за внес на ZIP датотеки",
"Save" => "Сними",
"New" => "Ново",
"Text file" => "Текстуална датотека",
"Folder" => "Папка",
"From link" => "Од врска",
"Upload" => "Подигни",
"Cancel upload" => "Откажи прикачување",
"Nothing in here. Upload something!" => "Тука нема ништо. Снимете нешто!",
"Download" => "Преземи",
"Upload too large" => "Датотеката е премногу голема",
"The files you are trying to upload exceed the maximum size for file uploads on this server." => "Датотеките кои се обидувате да ги подигнете ја надминуваат максималната големина за подигнување датотеки на овој сервер.",
"Files are being scanned, please wait." => "Се скенираат датотеки, ве молам почекајте.",
"Current scanning" => "Моментално скенирам"
);<|MERGE_RESOLUTION|>--- conflicted
+++ resolved
@@ -1,9 +1,6 @@
 <?php $TRANSLATIONS = array(
 "There is no error, the file uploaded with success" => "Нема грешка, датотеката беше подигната успешно",
-<<<<<<< HEAD
-=======
 "The uploaded file exceeds the upload_max_filesize directive in php.ini: " => "Подигнатата датотека ја надминува upload_max_filesize директивата во php.ini:",
->>>>>>> 166da88b
 "The uploaded file exceeds the MAX_FILE_SIZE directive that was specified in the HTML form" => "Подигнатата датотеката ја надминува MAX_FILE_SIZE директивата која беше поставена во HTML формата",
 "The uploaded file was only partially uploaded" => "Датотеката беше само делумно подигната.",
 "No file was uploaded" => "Не беше подигната датотека",
@@ -31,13 +28,10 @@
 "1 file uploading" => "1 датотека се подига",
 "{count} files uploading" => "{count} датотеки се подигаат",
 "Upload cancelled." => "Преземањето е прекинато.",
-<<<<<<< HEAD
-=======
 "File upload is in progress. Leaving the page now will cancel the upload." => "Подигање на датотека е во тек. Напуштење на страницата ќе го прекине.",
 "Invalid folder name. Usage of \"Shared\" is reserved by Owncloud" => "Неправилно име на папка. Користењето на „Shared“ е резервирано за Owncloud",
 "{count} files scanned" => "{count}  датотеки скенирани",
 "error while scanning" => "грешка при скенирање",
->>>>>>> 166da88b
 "Name" => "Име",
 "Size" => "Големина",
 "Modified" => "Променето",
