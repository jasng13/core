<?php $TRANSLATIONS = array(
"There is no error, the file uploaded with success" => "Nenastala žiadna chyba, súbor bol úspešne nahraný",
"The uploaded file exceeds the upload_max_filesize directive in php.ini" => "Nahraný súbor presiahol direktívu upload_max_filesize v php.ini",
"The uploaded file exceeds the MAX_FILE_SIZE directive that was specified in the HTML form" => "Nahrávaný súbor presiahol MAX_FILE_SIZE direktívu, ktorá bola špecifikovaná v HTML formulári",
"The uploaded file was only partially uploaded" => "Nahrávaný súbor bol iba čiastočne nahraný",
"No file was uploaded" => "Žiaden súbor nebol nahraný",
"Missing a temporary folder" => "Chýbajúci dočasný priečinok",
"Failed to write to disk" => "Zápis na disk sa nepodaril",
"Files" => "Súbory",
<<<<<<< HEAD
"Size" => "Veľkosť",
"Modified" => "Upravené",
=======
"Delete" => "Odstrániť",
"generating ZIP-file, it may take some time." => "generujem ZIP-súbor, môže to chvíľu trvať.",
"Unable to upload your file as it is a directory or has 0 bytes" => "Nemôžem nahrať súbor lebo je to priečinok alebo má 0 bajtov.",
"Upload Error" => "Chyba nahrávania",
"Pending" => "Čaká sa",
"Upload cancelled." => "Nahrávanie zrušené",
"Invalid name, '/' is not allowed." => "Chybný názov, \"/\" nie je povolené",
"Size" => "Veľkosť",
"Modified" => "Upravené",
"folder" => "priečinok",
"folders" => "priečinky",
"file" => "súbor",
"files" => "súbory",
>>>>>>> 46d6fd15
"File handling" => "Nastavenie správanie k súborom",
"Maximum upload size" => "Maximálna veľkosť nahratia",
"max. possible: " => "najväčšie možné:",
"Needed for multi-file and folder downloads." => "Vyžadované pre sťahovanie viacerých súborov a adresárov.",
"Enable ZIP-download" => "Povoliť sťahovanie ZIP súborov",
"0 is unlimited" => "0 znamená neobmedzené",
"Maximum input size for ZIP files" => "Najväčšia veľkosť ZIP súborov",
"New" => "Nový",
"Text file" => "Textový súbor",
"Folder" => "Priečinok",
"From url" => "Z url",
"Upload" => "Nahrať",
"Cancel upload" => "Zrušiť odosielanie",
"Nothing in here. Upload something!" => "Nič tu nie je. Nahrajte niečo!",
"Name" => "Meno",
"Share" => "Zdielať",
"Download" => "Stiahnuť",
<<<<<<< HEAD
"Delete" => "Odstrániť",
=======
>>>>>>> 46d6fd15
"Upload too large" => "Nahrávanie príliš veľké",
"The files you are trying to upload exceed the maximum size for file uploads on this server." => "Súbory ktoré sa snažíte nahrať presahujú maximálnu veľkosť pre nahratie súborov na tento server.",
"Files are being scanned, please wait." => "Súbory sa práve prehľadávajú, prosím čakajte.",
"Current scanning" => "Práve prehliadané"
);<|MERGE_RESOLUTION|>--- conflicted
+++ resolved
@@ -7,10 +7,6 @@
 "Missing a temporary folder" => "Chýbajúci dočasný priečinok",
 "Failed to write to disk" => "Zápis na disk sa nepodaril",
 "Files" => "Súbory",
-<<<<<<< HEAD
-"Size" => "Veľkosť",
-"Modified" => "Upravené",
-=======
 "Delete" => "Odstrániť",
 "generating ZIP-file, it may take some time." => "generujem ZIP-súbor, môže to chvíľu trvať.",
 "Unable to upload your file as it is a directory or has 0 bytes" => "Nemôžem nahrať súbor lebo je to priečinok alebo má 0 bajtov.",
@@ -24,7 +20,6 @@
 "folders" => "priečinky",
 "file" => "súbor",
 "files" => "súbory",
->>>>>>> 46d6fd15
 "File handling" => "Nastavenie správanie k súborom",
 "Maximum upload size" => "Maximálna veľkosť nahratia",
 "max. possible: " => "najväčšie možné:",
@@ -42,10 +37,7 @@
 "Name" => "Meno",
 "Share" => "Zdielať",
 "Download" => "Stiahnuť",
-<<<<<<< HEAD
-"Delete" => "Odstrániť",
-=======
->>>>>>> 46d6fd15
+"Delete all" => "Odstrániť všetko",
 "Upload too large" => "Nahrávanie príliš veľké",
 "The files you are trying to upload exceed the maximum size for file uploads on this server." => "Súbory ktoré sa snažíte nahrať presahujú maximálnu veľkosť pre nahratie súborov na tento server.",
 "Files are being scanned, please wait." => "Súbory sa práve prehľadávajú, prosím čakajte.",
