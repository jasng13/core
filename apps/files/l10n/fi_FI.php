<?php $TRANSLATIONS = array(
"Could not move %s - File with this name already exists" => "Kohteen %s siirto ei onnistunut - Tiedosto samalla nimellä on jo olemassa",
"Could not move %s" => "Kohteen %s siirto ei onnistunut",
"Unable to rename file" => "Tiedoston nimeäminen uudelleen ei onnistunut",
"No file was uploaded. Unknown error" => "Tiedostoa ei lähetetty. Tuntematon virhe",
"There is no error, the file uploaded with success" => "Ei virheitä, tiedosto lähetettiin onnistuneesti",
<<<<<<< HEAD
"The uploaded file exceeds the MAX_FILE_SIZE directive that was specified in the HTML form" => "Lähetetty tiedosto ylittää HTML-lomakkeessa määritetyn MAX_FILE_SIZE-arvon ylärajan",
=======
"The uploaded file exceeds the upload_max_filesize directive in php.ini: " => "Lähetetyn tiedoston koko ylittää php.ini-tiedoston upload_max_filesize-säännön:",
"The uploaded file exceeds the MAX_FILE_SIZE directive that was specified in the HTML form" => "Ladattavan tiedoston maksimikoko ylittää MAX_FILE_SIZE dirketiivin, joka on määritelty HTML-lomakkeessa",
>>>>>>> 4ab36142
"The uploaded file was only partially uploaded" => "Tiedoston lähetys onnistui vain osittain",
"No file was uploaded" => "Yhtäkään tiedostoa ei lähetetty",
"Missing a temporary folder" => "Tilapäiskansio puuttuu",
"Failed to write to disk" => "Levylle kirjoitus epäonnistui",
"Not enough storage available" => "Tallennustilaa ei ole riittävästi käytettävissä",
"Invalid directory." => "Virheellinen kansio.",
"Files" => "Tiedostot",
"Delete permanently" => "Poista pysyvästi",
"Delete" => "Poista",
"Rename" => "Nimeä uudelleen",
"Pending" => "Odottaa",
"{new_name} already exists" => "{new_name} on jo olemassa",
"replace" => "korvaa",
"suggest name" => "ehdota nimeä",
"cancel" => "peru",
"undo" => "kumoa",
"perform delete operation" => "suorita poistotoiminto",
"'.' is an invalid file name." => "'.' on virheellinen nimi tiedostolle.",
"File name cannot be empty." => "Tiedoston nimi ei voi olla tyhjä.",
"Invalid name, '\\', '/', '<', '>', ':', '\"', '|', '?' and '*' are not allowed." => "Virheellinen nimi, merkit '\\', '/', '<', '>', ':', '\"', '|', '?' ja '*' eivät ole sallittuja.",
"Your storage is full, files can not be updated or synced anymore!" => "Tallennustila on loppu, tiedostoja ei voi enää päivittää tai synkronoida!",
"Your storage is almost full ({usedSpacePercent}%)" => "Tallennustila on melkein loppu ({usedSpacePercent}%)",
"Your download is being prepared. This might take some time if the files are big." => "Lataustasi valmistellaan. Tämä saattaa kestää hetken, jos tiedostot ovat suuria kooltaan.",
"Unable to upload your file as it is a directory or has 0 bytes" => "Tiedoston lähetys epäonnistui, koska sen koko on 0 tavua tai kyseessä on kansio.",
"Not enough space available" => "Tilaa ei ole riittävästi",
"Upload cancelled." => "Lähetys peruttu.",
"File upload is in progress. Leaving the page now will cancel the upload." => "Tiedoston lähetys on meneillään. Sivulta poistuminen nyt peruu tiedoston lähetyksen.",
"URL cannot be empty." => "Verkko-osoite ei voi olla tyhjä",
"Error" => "Virhe",
"Name" => "Nimi",
"Size" => "Koko",
"Modified" => "Muokattu",
"1 folder" => "1 kansio",
"{count} folders" => "{count} kansiota",
"1 file" => "1 tiedosto",
"{count} files" => "{count} tiedostoa",
"Upload" => "Lähetä",
"File handling" => "Tiedostonhallinta",
"Maximum upload size" => "Lähetettävän tiedoston suurin sallittu koko",
"max. possible: " => "suurin mahdollinen:",
"Needed for multi-file and folder downloads." => "Tarvitaan useampien tiedostojen ja kansioiden latausta varten.",
"Enable ZIP-download" => "Ota ZIP-paketin lataaminen käytöön",
"0 is unlimited" => "0 on rajoittamaton",
"Maximum input size for ZIP files" => "ZIP-tiedostojen enimmäiskoko",
"Save" => "Tallenna",
"New" => "Uusi",
"Text file" => "Tekstitiedosto",
"Folder" => "Kansio",
"From link" => "Linkistä",
"Deleted files" => "Poistetut tiedostot",
"Cancel upload" => "Peru lähetys",
"You don’t have write permissions here." => "Tunnuksellasi ei ole kirjoitusoikeuksia tänne.",
"Nothing in here. Upload something!" => "Täällä ei ole mitään. Lähetä tänne jotakin!",
"Download" => "Lataa",
"Unshare" => "Peru jakaminen",
"Upload too large" => "Lähetettävä tiedosto on liian suuri",
"The files you are trying to upload exceed the maximum size for file uploads on this server." => "Lähetettäväksi valitsemasi tiedostot ylittävät palvelimen salliman tiedostokoon rajan.",
"Files are being scanned, please wait." => "Tiedostoja tarkistetaan, odota hetki.",
"Current scanning" => "Tämänhetkinen tutkinta",
"Upgrading filesystem cache..." => "Päivitetään tiedostojärjestelmän välimuistia..."
);<|MERGE_RESOLUTION|>--- conflicted
+++ resolved
@@ -4,12 +4,8 @@
 "Unable to rename file" => "Tiedoston nimeäminen uudelleen ei onnistunut",
 "No file was uploaded. Unknown error" => "Tiedostoa ei lähetetty. Tuntematon virhe",
 "There is no error, the file uploaded with success" => "Ei virheitä, tiedosto lähetettiin onnistuneesti",
-<<<<<<< HEAD
-"The uploaded file exceeds the MAX_FILE_SIZE directive that was specified in the HTML form" => "Lähetetty tiedosto ylittää HTML-lomakkeessa määritetyn MAX_FILE_SIZE-arvon ylärajan",
-=======
 "The uploaded file exceeds the upload_max_filesize directive in php.ini: " => "Lähetetyn tiedoston koko ylittää php.ini-tiedoston upload_max_filesize-säännön:",
 "The uploaded file exceeds the MAX_FILE_SIZE directive that was specified in the HTML form" => "Ladattavan tiedoston maksimikoko ylittää MAX_FILE_SIZE dirketiivin, joka on määritelty HTML-lomakkeessa",
->>>>>>> 4ab36142
 "The uploaded file was only partially uploaded" => "Tiedoston lähetys onnistui vain osittain",
 "No file was uploaded" => "Yhtäkään tiedostoa ei lähetetty",
 "Missing a temporary folder" => "Tilapäiskansio puuttuu",
@@ -17,6 +13,7 @@
 "Not enough storage available" => "Tallennustilaa ei ole riittävästi käytettävissä",
 "Invalid directory." => "Virheellinen kansio.",
 "Files" => "Tiedostot",
+"Share" => "Jaa",
 "Delete permanently" => "Poista pysyvästi",
 "Delete" => "Poista",
 "Rename" => "Nimeä uudelleen",
