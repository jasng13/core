--- conflicted
+++ resolved
@@ -15,13 +15,8 @@
 
 		<input name="maxZipInputSize" id="maxZipInputSize" style="width:180px;" value='<?php echo $_['maxZipInputSize'] ?>'
 			   title="<?php echo $l->t( '0 is unlimited' ); ?>"
-<<<<<<< HEAD
-			   <?php if (!$_['allowZipDownload']): ?> disabled="disabled"<?php endif; ?> />
-		<label for="maxZipInputSize"><?php echo $l->t( 'Maximum input size for ZIP files' ); ?> </label><br />
-=======
 			   <?php if (!$_['allowZipDownload']): ?> disabled="disabled"<?php endif; ?> /><br />
 		<em><?php echo $l->t( 'Maximum input size for ZIP files' ); ?> </em><br />
->>>>>>> 166da88b
 
 		<input type="hidden" value="<?php echo $_['requesttoken']; ?>" name="requesttoken" />
 		<input type="submit" name="submitFilesAdminSettings" id="submitFilesAdminSettings"
