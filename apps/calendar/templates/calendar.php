<<<<<<< HEAD
<script type='text/javascript'>
var defaultView = '<?php echo OC_Preferences::getValue(OC_USER::getUser(), 'calendar', 'currentview', 'month') ?>';
var eventSources = <?php echo json_encode($_['eventSources']) ?>;
var dayNames = <?php echo json_encode($l->tA(array('Sunday', 'Monday', 'Tuesday', 'Wednesday', 'Thursday', 'Friday', 'Saturday'))) ?>;
var dayNamesShort = <?php echo json_encode($l->tA(array('Sun.', 'Mon.', 'Tue.', 'Wed.', 'Thu.', 'Fri.', 'Sat.'))) ?>;
var monthNames = <?php echo json_encode($l->tA(array('January', 'February', 'March', 'April', 'May', 'June', 'July', 'August', 'September', 'October', 'November', 'December'))) ?>;
var monthNamesShort = <?php echo json_encode($l->tA(array('Jan.', 'Feb.', 'Mar.', 'Apr.', 'May.', 'Jun.', 'Jul.', 'Aug.', 'Sep.', 'Oct.', 'Nov.', 'Dec.'))) ?>;
var allDayText = '<?php echo $l->t('All day') ?>';
</script>
=======
				<script type='text/javascript'>
				var defaultView = '<?php echo OC_Preferences::getValue(OC_USER::getUser(), 'calendar', 'currentview', 'month') ?>';
				var eventSources = <?php echo json_encode($_['eventSources']) ?>;
				var dayNames = <?php echo json_encode($l->tA(array('Sunday', 'Monday', 'Tuesday', 'Wednesday', 'Thursday', 'Friday', 'Saturday'))) ?>;
				var dayNamesShort = <?php echo json_encode($l->tA(array('Sun.', 'Mon.', 'Tue.', 'Wed.', 'Thu.', 'Fri.', 'Sat.'))) ?>;
				var monthNames = <?php echo json_encode($l->tA(array('January', 'February', 'March', 'April', 'May', 'June', 'July', 'August', 'September', 'October', 'November', 'December'))) ?>;
				var monthNamesShort = <?php echo json_encode($l->tA(array('Jan.', 'Feb.', 'Mar.', 'Apr.', 'May.', 'Jun.', 'Jul.', 'Aug.', 'Sep.', 'Oct.', 'Nov.', 'Dec.'))) ?>;
				var agendatime = '<?php echo ((int) OC_Preferences::getValue(OC_USER::getUser(), 'calendar', 'timeformat', '24') == 24 ? 'HH:mm' : 'hh:mm tt'); ?>{ - <?php echo ((int) OC_Preferences::getValue(OC_USER::getUser(), 'calendar', 'timeformat', '24') == 24 ? 'HH:mm' : 'hh:mm tt'); ?>}';
				var defaulttime = '<?php echo ((int) OC_Preferences::getValue(OC_USER::getUser(), 'calendar', 'timeformat', '24') == 24 ? 'HH:mm' : 'hh:mm tt'); ?>';
				var allDayText = '<?php echo $l->t('All day') ?>';
				var missing_field = '<?php echo $l->t('Missing fields') ?>';
				var missing_field_title = '<?php echo $l->t('Title') ?>';
				var missing_field_calendar = '<?php echo $l->t('Calendar') ?>';
				var missing_field_fromdate = '<?php echo $l->t('From Date') ?>';
				var missing_field_fromtime = '<?php echo $l->t('From Time') ?>';
				var missing_field_todate = '<?php echo $l->t('To Date') ?>';
				var missing_field_totime = '<?php echo $l->t('To Time') ?>';
				var missing_field_startsbeforeends = '<?php echo $l->t('The event ends before it starts') ?>';
				var missing_field_dberror = '<?php echo $l->t('There was a database fail') ?>';
				var totalurl = '<?php echo OC_Helper::linkTo('apps/calendar', 'caldav.php', null, true); ?>/calendars';
				</script>
>>>>>>> 31846141
				<div id="controls">
					<div>
						<form>
							<div id="view">
								<input type="button" value="<?php echo $l->t('Week');?>" id="oneweekview_radio"/>
								<input type="button" value="<?php echo $l->t('Month');?>" id="onemonthview_radio"/>
								<input type="button" value="<?php echo $l->t('List');?>" id="listview_radio"/>
							</div>
						</form>
						<form>
							<div id="choosecalendar">
								<input type="button" id="today_input" value="<?php echo $l->t("Today");?>"/>
								<input type="button" id="choosecalendar_input" value="<?php echo $l->t("Calendars");?>" onclick="Calendar.UI.Calendar.overview();" />
							</div>
						</form>
						<form>
							<div id="datecontrol">
								<input type="button" value="&nbsp;&lt;&nbsp;" id="datecontrol_left"/>
<<<<<<< HEAD
								<span id="datecontrol_date"></span>
=======
								<span class="button" id="datecontrol_date"></span>
>>>>>>> 31846141
								<input type="button" value="&nbsp;&gt;&nbsp;" id="datecontrol_right"/>
							</div>
						</form>
					</div>
				</div>
				<div id="notification" style="display:none;"></div>
				<div id="calendar_holder">
				</div>
				<!-- Dialogs -->
				<div id="dialog_holder"></div>
				<div id="parsingfail_dialog" title="Parsing Fail">
					<?php echo $l->t("There was a fail, while parsing the file."); ?>
				</div>
				<!-- End of Dialogs --><|MERGE_RESOLUTION|>--- conflicted
+++ resolved
@@ -1,14 +1,3 @@
-<<<<<<< HEAD
-<script type='text/javascript'>
-var defaultView = '<?php echo OC_Preferences::getValue(OC_USER::getUser(), 'calendar', 'currentview', 'month') ?>';
-var eventSources = <?php echo json_encode($_['eventSources']) ?>;
-var dayNames = <?php echo json_encode($l->tA(array('Sunday', 'Monday', 'Tuesday', 'Wednesday', 'Thursday', 'Friday', 'Saturday'))) ?>;
-var dayNamesShort = <?php echo json_encode($l->tA(array('Sun.', 'Mon.', 'Tue.', 'Wed.', 'Thu.', 'Fri.', 'Sat.'))) ?>;
-var monthNames = <?php echo json_encode($l->tA(array('January', 'February', 'March', 'April', 'May', 'June', 'July', 'August', 'September', 'October', 'November', 'December'))) ?>;
-var monthNamesShort = <?php echo json_encode($l->tA(array('Jan.', 'Feb.', 'Mar.', 'Apr.', 'May.', 'Jun.', 'Jul.', 'Aug.', 'Sep.', 'Oct.', 'Nov.', 'Dec.'))) ?>;
-var allDayText = '<?php echo $l->t('All day') ?>';
-</script>
-=======
 				<script type='text/javascript'>
 				var defaultView = '<?php echo OC_Preferences::getValue(OC_USER::getUser(), 'calendar', 'currentview', 'month') ?>';
 				var eventSources = <?php echo json_encode($_['eventSources']) ?>;
@@ -30,7 +19,6 @@
 				var missing_field_dberror = '<?php echo $l->t('There was a database fail') ?>';
 				var totalurl = '<?php echo OC_Helper::linkTo('apps/calendar', 'caldav.php', null, true); ?>/calendars';
 				</script>
->>>>>>> 31846141
 				<div id="controls">
 					<div>
 						<form>
@@ -49,11 +37,7 @@
 						<form>
 							<div id="datecontrol">
 								<input type="button" value="&nbsp;&lt;&nbsp;" id="datecontrol_left"/>
-<<<<<<< HEAD
-								<span id="datecontrol_date"></span>
-=======
 								<span class="button" id="datecontrol_date"></span>
->>>>>>> 31846141
 								<input type="button" value="&nbsp;&gt;&nbsp;" id="datecontrol_right"/>
 							</div>
 						</form>
